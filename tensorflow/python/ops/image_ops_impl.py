# Copyright 2015 The TensorFlow Authors. All Rights Reserved.
#
# Licensed under the Apache License, Version 2.0 (the "License");
# you may not use this file except in compliance with the License.
# You may obtain a copy of the License at
#
#     http://www.apache.org/licenses/LICENSE-2.0
#
# Unless required by applicable law or agreed to in writing, software
# distributed under the License is distributed on an "AS IS" BASIS,
# WITHOUT WARRANTIES OR CONDITIONS OF ANY KIND, either express or implied.
# See the License for the specific language governing permissions and
# limitations under the License.
# ==============================================================================
"""Implementation of image ops."""

from __future__ import absolute_import
from __future__ import division
from __future__ import print_function

import numpy as np

from tensorflow.python.framework import constant_op
from tensorflow.python.framework import dtypes
from tensorflow.python.framework import ops
from tensorflow.python.framework import tensor_shape
from tensorflow.python.framework import tensor_util
from tensorflow.python.ops import array_ops
from tensorflow.python.ops import check_ops
from tensorflow.python.ops import control_flow_ops
from tensorflow.python.ops import functional_ops
from tensorflow.python.ops import gen_image_ops
from tensorflow.python.ops import gen_nn_ops
from tensorflow.python.ops import math_ops
from tensorflow.python.ops import nn
from tensorflow.python.ops import nn_ops
from tensorflow.python.ops import random_ops
from tensorflow.python.ops import string_ops
from tensorflow.python.ops import variables
from tensorflow.python.util.tf_export import tf_export

ops.NotDifferentiable('RandomCrop')
# TODO(b/31222613): This op may be differentiable, and there may be
# latent bugs here.
ops.NotDifferentiable('RGBToHSV')
# TODO(b/31222613): This op may be differentiable, and there may be
# latent bugs here.
ops.NotDifferentiable('HSVToRGB')
ops.NotDifferentiable('DrawBoundingBoxes')
ops.NotDifferentiable('SampleDistortedBoundingBox')
ops.NotDifferentiable('SampleDistortedBoundingBoxV2')
# TODO(bsteiner): Implement the gradient function for extract_glimpse
# TODO(b/31222613): This op may be differentiable, and there may be
# latent bugs here.
ops.NotDifferentiable('ExtractGlimpse')
ops.NotDifferentiable('NonMaxSuppression')
ops.NotDifferentiable('NonMaxSuppressionV2')


# pylint: disable=invalid-name
def _assert(cond, ex_type, msg):
  """A polymorphic assert, works with tensors and boolean expressions.

  If `cond` is not a tensor, behave like an ordinary assert statement, except
  that a empty list is returned. If `cond` is a tensor, return a list
  containing a single TensorFlow assert op.

  Args:
    cond: Something evaluates to a boolean value. May be a tensor.
    ex_type: The exception class to use.
    msg: The error message.

  Returns:
    A list, containing at most one assert op.
  """
  if _is_tensor(cond):
    return [control_flow_ops.Assert(cond, [msg])]
  else:
    if not cond:
      raise ex_type(msg)
    else:
      return []


def _is_tensor(x):
  """Returns `True` if `x` is a symbolic tensor-like object.

  Args:
    x: A python object to check.

  Returns:
    `True` if `x` is a `tf.Tensor` or `tf.Variable`, otherwise `False`.
  """
  return isinstance(x, (ops.Tensor, variables.Variable))


def _ImageDimensions(image, rank):
  """Returns the dimensions of an image tensor.

  Args:
    image: A rank-D Tensor. For 3-D  of shape: `[height, width, channels]`.
    rank: The expected rank of the image

  Returns:
    A list of corresponding to the dimensions of the
    input image.  Dimensions that are statically known are python integers,
    otherwise they are integer scalar tensors.
  """
  if image.get_shape().is_fully_defined():
    return image.get_shape().as_list()
  else:
    static_shape = image.get_shape().with_rank(rank).as_list()
    dynamic_shape = array_ops.unstack(array_ops.shape(image), rank)
    return [
        s if s is not None else d for s, d in zip(static_shape, dynamic_shape)
    ]


def _Check3DImage(image, require_static=True):
  """Assert that we are working with properly shaped image.

  Args:
    image: 3-D Tensor of shape [height, width, channels]
    require_static: If `True`, requires that all dimensions of `image` are
      known and non-zero.

  Raises:
    ValueError: if `image.shape` is not a 3-vector.

  Returns:
    An empty list, if `image` has fully defined dimensions. Otherwise, a list
    containing an assert op is returned.
  """
  try:
    image_shape = image.get_shape().with_rank(3)
  except ValueError:
    raise ValueError(
        "'image' (shape %s) must be three-dimensional." % image.shape)
  if require_static and not image_shape.is_fully_defined():
    raise ValueError("'image' (shape %s) must be fully defined." % image_shape)
  if any(x == 0 for x in image_shape):
    raise ValueError("all dims of 'image.shape' must be > 0: %s" % image_shape)
  if not image_shape.is_fully_defined():
    return [
        check_ops.assert_positive(
            array_ops.shape(image),
            ["all dims of 'image.shape' "
             'must be > 0.'])
    ]
  else:
    return []


def _Assert3DImage(image):
  """Assert that we are working with a properly shaped image.

    Performs the check statically if possible (i.e. if the shape
    is statically known). Otherwise adds a control dependency
    to an assert op that checks the dynamic shape.

    Args:
      image: 3-D Tensor of shape [height, width, channels]

    Raises:
      ValueError: if `image.shape` is not a 3-vector.

    Returns:
      If the shape of `image` could be verified statically, `image` is
      returned unchanged, otherwise there will be a control dependency
      added that asserts the correct dynamic shape.
    """
  return control_flow_ops.with_dependencies(
      _Check3DImage(image, require_static=False), image)


def _AssertAtLeast3DImage(image):
  """Assert that we are working with a properly shaped image.

    Performs the check statically if possible (i.e. if the shape
    is statically known). Otherwise adds a control dependency
    to an assert op that checks the dynamic shape.

    Args:
      image: >= 3-D Tensor of size [*, height, width, depth]

    Raises:
      ValueError: if image.shape is not a [>= 3] vector.

    Returns:
      If the shape of `image` could be verified statically, `image` is
      returned unchanged, otherwise there will be a control dependency
      added that asserts the correct dynamic shape.
  """
  return control_flow_ops.with_dependencies(
      _CheckAtLeast3DImage(image, require_static=False), image)


def _CheckAtLeast3DImage(image, require_static=True):
  """Assert that we are working with properly shaped image.

  Args:
    image: >= 3-D Tensor of size [*, height, width, depth]
    require_static: If `True`, requires that all dimensions of `image` are
      known and non-zero.

  Raises:
    ValueError: if image.shape is not a [>= 3] vector.

  Returns:
    An empty list, if `image` has fully defined dimensions. Otherwise, a list
    containing an assert op is returned.
  """
  try:
    if image.get_shape().ndims is None:
      image_shape = image.get_shape().with_rank(3)
    else:
      image_shape = image.get_shape().with_rank_at_least(3)
  except ValueError:
    raise ValueError("'image' must be at least three-dimensional.")
  if require_static and not image_shape.is_fully_defined():
    raise ValueError('\'image\' must be fully defined.')
  if any(x == 0 for x in image_shape):
    raise ValueError(
        'all dims of \'image.shape\' must be > 0: %s' % image_shape)
  if not image_shape.is_fully_defined():
    return [
        check_ops.assert_positive(
            array_ops.shape(image),
            ["all dims of 'image.shape' "
             'must be > 0.'])
    ]
  else:
    return []


def fix_image_flip_shape(image, result):
  """Set the shape to 3 dimensional if we don't know anything else.

  Args:
    image: original image size
    result: flipped or transformed image

  Returns:
    An image whose shape is at least None,None,None.
  """

  image_shape = image.get_shape()
  if image_shape == tensor_shape.unknown_shape():
    result.set_shape([None, None, None])
  else:
    result.set_shape(image_shape)
  return result


@tf_export('image.random_flip_up_down')
def random_flip_up_down(image, seed=None):
  """Randomly flips an image vertically (upside down).

  With a 1 in 2 chance, outputs the contents of `image` flipped along the first
  dimension, which is `height`.  Otherwise output the image as-is.

  Args:
    image: 4-D Tensor of shape `[batch, height, width, channels]` or
           3-D Tensor of shape `[height, width, channels]`.
    seed: A Python integer. Used to create a random seed. See
      @{tf.set_random_seed}
      for behavior.

  Returns:
    A tensor of the same type and shape as `image`.
  Raises:
    ValueError: if the shape of `image` not supported.
  """
  return _random_flip(image, 0, seed, 'random_flip_up_down')


@tf_export('image.random_flip_left_right')
def random_flip_left_right(image, seed=None):
  """Randomly flip an image horizontally (left to right).

  With a 1 in 2 chance, outputs the contents of `image` flipped along the
  second dimension, which is `width`.  Otherwise output the image as-is.

  Args:
    image: 4-D Tensor of shape `[batch, height, width, channels]` or
           3-D Tensor of shape `[height, width, channels]`.
    seed: A Python integer. Used to create a random seed. See
      @{tf.set_random_seed}
      for behavior.

  Returns:
    A tensor of the same type and shape as `image`.

  Raises:
    ValueError: if the shape of `image` not supported.
  """
  return _random_flip(image, 1, seed, 'random_flip_left_right')


def _random_flip(image, flip_index, seed, scope_name):
  """Randomly (50% chance) flip an image along axis `flip_index`.
    Args:
      image: 4-D Tensor of shape `[batch, height, width, channels]` or
             3-D Tensor of shape `[height, width, channels]`.
      flip_index: The dimension along which to flip the image.
                  Vertical: 0, Horizontal: 1
      seed: A Python integer. Used to create a random seed. See
        @{tf.set_random_seed}
        for behavior.
      scope_name: Name of the scope in which the ops are added.

    Returns:
      A tensor of the same type and shape as `image`.

    Raises:
      ValueError: if the shape of `image` not supported.
  """
  with ops.name_scope(None, scope_name, [image]) as scope:
    image = ops.convert_to_tensor(image, name='image')
    image = _AssertAtLeast3DImage(image)
    shape = image.get_shape()
    if shape.ndims == 3 or shape.ndims is None:
      uniform_random = random_ops.random_uniform([], 0, 1.0, seed=seed)
      mirror_cond = math_ops.less(uniform_random, .5)
      result = control_flow_ops.cond(
          mirror_cond,
          lambda: array_ops.reverse(image, [flip_index]),
          lambda: image,
          name=scope
      )
      return fix_image_flip_shape(image, result)
    elif shape.ndims == 4:
      uniform_random = random_ops.random_uniform(
          [array_ops.shape(image)[0]], 0, 1.0, seed=seed
      )
      mirror_cond = math_ops.less(uniform_random, .5)
      return array_ops.where(
          mirror_cond,
          image,
          functional_ops.map_fn(lambda x: array_ops.reverse(x, [flip_index]), image, dtype=image.dtype)
      )
    else:
      raise ValueError('\'image\' must have either 3 or 4 dimensions.')


@tf_export('image.flip_left_right')
def flip_left_right(image):
  """Flip an image horizontally (left to right).

  Outputs the contents of `image` flipped along the width dimension.

  See also `reverse()`.

  Args:
    image: 4-D Tensor of shape `[batch, height, width, channels]` or
           3-D Tensor of shape `[height, width, channels]`.

  Returns:
    A tensor of the same type and shape as `image`.

  Raises:
    ValueError: if the shape of `image` not supported.
  """
  return _flip(image, 1, 'flip_left_right')


@tf_export('image.flip_up_down')
def flip_up_down(image):
  """Flip an image vertically (upside down).

  Outputs the contents of `image` flipped along the height dimension.

  See also `reverse()`.

  Args:
    image: 4-D Tensor of shape `[batch, height, width, channels]` or
           3-D Tensor of shape `[height, width, channels]`.

  Returns:
    A tensor of the same type and shape as `image`.

  Raises:
    ValueError: if the shape of `image` not supported.
  """
  return _flip(image, 0, 'flip_up_down')


def _flip(image, flip_index, scope_name):
  """Flip an image either horizontally or vertically.

  Outputs the contents of `image` flipped along the dimension `flip_index`.

  See also `reverse()`.

  Args:
    image: 4-D Tensor of shape `[batch, height, width, channels]` or
           3-D Tensor of shape `[height, width, channels]`.
    flip_index: 0 For vertical, 1 for horizontal.

  Returns:
    A tensor of the same type and shape as `image`.

  Raises:
    ValueError: if the shape of `image` not supported.
  """
  with ops.name_scope(None, scope_name, [image]):
    image = ops.convert_to_tensor(image, name='image')
    image = _AssertAtLeast3DImage(image)
    shape = image.get_shape()
    if shape.ndims == 3 or shape.ndims is None:
      return fix_image_flip_shape(image, array_ops.reverse(image, [flip_index]))
    elif shape.ndims == 4:
      return array_ops.reverse(image, [flip_index+1])
    else:
      raise ValueError('\'image\' must have either 3 or 4 dimensions.')


@tf_export('image.rot90')
def rot90(image, k=1, name=None):
  """Rotate image(s) counter-clockwise by 90 degrees.

  Args:
    image: 4-D Tensor of shape `[batch, height, width, channels]` or
           3-D Tensor of shape `[height, width, channels]`.
    k: A scalar integer. The number of times the image is rotated by 90 degrees.
    name: A name for this operation (optional).

  Returns:
    A rotated tensor of the same type and shape as `image`.

  Raises:
    ValueError: if the shape of `image` not supported.
  """
  with ops.name_scope(name, 'rot90', [image, k]) as scope:
    image = ops.convert_to_tensor(image, name='image')
    image = _AssertAtLeast3DImage(image)
    k = ops.convert_to_tensor(k, dtype=dtypes.int32, name='k')
    k.get_shape().assert_has_rank(0)
    k = math_ops.mod(k, 4)

    shape = image.get_shape()
    if shape.ndims == 3 or shape.ndims is None:
      return _rot90_3D(image, k, scope)
    elif shape.ndims == 4:
      return _rot90_4D(image, k, scope)
    else:
      raise ValueError('\'image\' must have either 3 or 4 dimensions.')


def _rot90_3D(image, k, name_scope):
  """Rotate image counter-clockwise by 90 degrees `k` times.

  Args:
    image: 3-D Tensor of shape `[height, width, channels]`.
    k: A scalar integer. The number of times the image is rotated by 90 degrees.
    name_scope: A valid TensorFlow name scope.

  Returns:
    A 3-D tensor of the same type and shape as `image`.

  """

  def _rot90():
    return array_ops.transpose(array_ops.reverse_v2(image, [1]), [1, 0, 2])

  def _rot180():
    return array_ops.reverse_v2(image, [0, 1])

  def _rot270():
    return array_ops.reverse_v2(array_ops.transpose(image, [1, 0, 2]), [1])

  cases = [(math_ops.equal(k, 1), _rot90), (math_ops.equal(k, 2), _rot180),
           (math_ops.equal(k, 3), _rot270)]

  result = control_flow_ops.case(
      cases, default=lambda: image, exclusive=True, name=name_scope)
  result.set_shape([None, None, image.get_shape()[2]])
  return result


def _rot90_4D(images, k, name_scope):
  """Rotate batch of images counter-clockwise by 90 degrees `k` times.

  Args:
    images: 4-D Tensor of shape `[height, width, channels]`.
    k: A scalar integer. The number of times the images are rotated by 90
      degrees.
    name_scope: A valid TensorFlow name scope.

  Returns:
    A 4-D tensor of the same type and shape as `images`.

  """

  def _rot90():
    return array_ops.transpose(array_ops.reverse_v2(images, [2]), [0, 2, 1, 3])

  def _rot180():
    return array_ops.reverse_v2(images, [1, 2])
  def _rot270():
    return array_ops.reverse_v2(array_ops.transpose(images, [0, 2, 1, 3]), [2])

  cases = [(math_ops.equal(k, 1), _rot90), (math_ops.equal(k, 2), _rot180),
           (math_ops.equal(k, 3), _rot270)]

  result = control_flow_ops.case(
      cases, default=lambda: images, exclusive=True, name=name_scope)
  shape = result.get_shape()
  result.set_shape([shape[0], None, None, shape[3]])
  return result

@tf_export('image.transpose_image')
def transpose_image(image):
  """Transpose image(s) by swapping the height and width dimension.

  See also `transpose()`.

  Args:
    image: 4-D Tensor of shape `[batch, height, width, channels]` or
           3-D Tensor of shape `[height, width, channels]`.

  Returns:
    If `image` was 4-D, a 4-D float Tensor of shape
   `[batch, width, height, channels]`
    If `image` was 3-D, a 3-D float Tensor of shape
   `[width, height, channels]`

  Raises:
    ValueError: if the shape of `image` not supported.
  """
  with ops.name_scope(None, 'transpose_image', [image]):
    image = ops.convert_to_tensor(image, name='image')
    image = _AssertAtLeast3DImage(image)
    shape = image.get_shape()
    if shape.ndims == 3 or shape.ndims is None:
      return array_ops.transpose(image, [1, 0, 2], name='transpose_image')
    elif shape.ndims == 4:
      return array_ops.transpose(image, [0, 2, 1, 3], name='transpose_image')
    else:
      raise ValueError('\'image\' must have either 3 or 4 dimensions.')


@tf_export('image.central_crop')
def central_crop(image, central_fraction):
  """Crop the central region of the image(s).

  Remove the outer parts of an image but retain the central region of the image
  along each dimension. If we specify central_fraction = 0.5, this function
  returns the region marked with "X" in the below diagram.

       --------
      |        |
      |  XXXX  |
      |  XXXX  |
      |        |   where "X" is the central 50% of the image.
       --------

  This function works on either a single image (`image` is a 3-D Tensor), or a
  batch of images (`image` is a 4-D Tensor).

  Args:
    image: Either a 3-D float Tensor of shape [height, width, depth], or a 4-D
      Tensor of shape [batch_size, height, width, depth].
    central_fraction: float (0, 1], fraction of size to crop

  Raises:
    ValueError: if central_crop_fraction is not within (0, 1].

  Returns:
    3-D / 4-D float Tensor, as per the input.
  """
  with ops.name_scope(None, 'central_crop', [image]):
    image = ops.convert_to_tensor(image, name='image')
    if central_fraction <= 0.0 or central_fraction > 1.0:
      raise ValueError('central_fraction must be within (0, 1]')
    if central_fraction == 1.0:
      return image

    _AssertAtLeast3DImage(image)
    rank = image.get_shape().ndims
    if rank != 3 and rank != 4:
      raise ValueError('`image` should either be a Tensor with rank = 3 or '
                       'rank = 4. Had rank = {}.'.format(rank))

    # Helper method to return the `idx`-th dimension of `tensor`, along with
    # a boolean signifying if the dimension is dynamic.
    def _get_dim(tensor, idx):
      static_shape = tensor.get_shape()[idx].value
      if static_shape is not None:
        return static_shape, False
      return array_ops.shape(tensor)[idx], True

    # Get the height, width, depth (and batch size, if the image is a 4-D
    # tensor).
    if rank == 3:
      img_h, dynamic_h = _get_dim(image, 0)
      img_w, dynamic_w = _get_dim(image, 1)
      img_d = image.get_shape()[2]
    else:
      img_bs = image.get_shape()[0]
      img_h, dynamic_h = _get_dim(image, 1)
      img_w, dynamic_w = _get_dim(image, 2)
      img_d = image.get_shape()[3]

    # Compute the bounding boxes for the crop. The type and value of the
    # bounding boxes depend on the `image` tensor's rank and whether / not the
    # dimensions are statically defined.
    if dynamic_h:
      img_hd = math_ops.to_double(img_h)
      bbox_h_start = math_ops.to_int32((img_hd - img_hd * central_fraction) / 2)
    else:
      img_hd = float(img_h)
      bbox_h_start = int((img_hd - img_hd * central_fraction) / 2)

    if dynamic_w:
      img_wd = math_ops.to_double(img_w)
      bbox_w_start = math_ops.to_int32((img_wd - img_wd * central_fraction) / 2)
    else:
      img_wd = float(img_w)
      bbox_w_start = int((img_wd - img_wd * central_fraction) / 2)

    bbox_h_size = img_h - bbox_h_start * 2
    bbox_w_size = img_w - bbox_w_start * 2

    if rank == 3:
      bbox_begin = array_ops.stack([bbox_h_start, bbox_w_start, 0])
      bbox_size = array_ops.stack([bbox_h_size, bbox_w_size, -1])
    else:
      bbox_begin = array_ops.stack([0, bbox_h_start, bbox_w_start, 0])
      bbox_size = array_ops.stack([-1, bbox_h_size, bbox_w_size, -1])

    image = array_ops.slice(image, bbox_begin, bbox_size)

    # Reshape the `image` tensor to the desired size.
    if rank == 3:
      image.set_shape([
          None if dynamic_h else bbox_h_size,
          None if dynamic_w else bbox_w_size,
          img_d
      ])
    else:
      image.set_shape([
          img_bs,
          None if dynamic_h else bbox_h_size,
          None if dynamic_w else bbox_w_size,
          img_d
      ])
    return image


@tf_export('image.pad_to_bounding_box')
def pad_to_bounding_box(image, offset_height, offset_width, target_height,
                        target_width):
  """Pad `image` with zeros to the specified `height` and `width`.

  Adds `offset_height` rows of zeros on top, `offset_width` columns of
  zeros on the left, and then pads the image on the bottom and right
  with zeros until it has dimensions `target_height`, `target_width`.

  This op does nothing if `offset_*` is zero and the image already has size
  `target_height` by `target_width`.

  Args:
    image: 4-D Tensor of shape `[batch, height, width, channels]` or
           3-D Tensor of shape `[height, width, channels]`.
    offset_height: Number of rows of zeros to add on top.
    offset_width: Number of columns of zeros to add on the left.
    target_height: Height of output image.
    target_width: Width of output image.

  Returns:
    If `image` was 4-D, a 4-D float Tensor of shape
    `[batch, target_height, target_width, channels]`
    If `image` was 3-D, a 3-D float Tensor of shape
    `[target_height, target_width, channels]`

  Raises:
    ValueError: If the shape of `image` is incompatible with the `offset_*` or
      `target_*` arguments, or either `offset_height` or `offset_width` is
      negative.
  """
  with ops.name_scope(None, 'pad_to_bounding_box', [image]):
    image = ops.convert_to_tensor(image, name='image')

    is_batch = True
    image_shape = image.get_shape()
    if image_shape.ndims == 3:
      is_batch = False
      image = array_ops.expand_dims(image, 0)
    elif image_shape.ndims is None:
      is_batch = False
      image = array_ops.expand_dims(image, 0)
      image.set_shape([None] * 4)
    elif image_shape.ndims != 4:
      raise ValueError('\'image\' must have either 3 or 4 dimensions.')

    assert_ops = _CheckAtLeast3DImage(image, require_static=False)
    batch, height, width, depth = _ImageDimensions(image, rank=4)

    after_padding_width = target_width - offset_width - width

    after_padding_height = target_height - offset_height - height

    assert_ops += _assert(offset_height >= 0, ValueError,
                          'offset_height must be >= 0')
    assert_ops += _assert(offset_width >= 0, ValueError,
                          'offset_width must be >= 0')
    assert_ops += _assert(after_padding_width >= 0, ValueError,
                          'width must be <= target - offset')
    assert_ops += _assert(after_padding_height >= 0, ValueError,
                          'height must be <= target - offset')
    image = control_flow_ops.with_dependencies(assert_ops, image)

    # Do not pad on the depth dimensions.
    paddings = array_ops.reshape(
        array_ops.stack([
            0, 0, offset_height, after_padding_height, offset_width,
            after_padding_width, 0, 0
        ]), [4, 2])
    padded = array_ops.pad(image, paddings)

    padded_shape = [
        None if _is_tensor(i) else i
        for i in [batch, target_height, target_width, depth]
    ]
    padded.set_shape(padded_shape)

    if not is_batch:
      padded = array_ops.squeeze(padded, axis=[0])

    return padded


@tf_export('image.crop_to_bounding_box')
def crop_to_bounding_box(image, offset_height, offset_width, target_height,
                         target_width):
  """Crops an image to a specified bounding box.

  This op cuts a rectangular part out of `image`. The top-left corner of the
  returned image is at `offset_height, offset_width` in `image`, and its
  lower-right corner is at
  `offset_height + target_height, offset_width + target_width`.

  Args:
    image: 4-D Tensor of shape `[batch, height, width, channels]` or
           3-D Tensor of shape `[height, width, channels]`.
    offset_height: Vertical coordinate of the top-left corner of the result in
                   the input.
    offset_width: Horizontal coordinate of the top-left corner of the result in
                  the input.
    target_height: Height of the result.
    target_width: Width of the result.

  Returns:
    If `image` was 4-D, a 4-D float Tensor of shape
    `[batch, target_height, target_width, channels]`
    If `image` was 3-D, a 3-D float Tensor of shape
    `[target_height, target_width, channels]`

  Raises:
    ValueError: If the shape of `image` is incompatible with the `offset_*` or
      `target_*` arguments, or either `offset_height` or `offset_width` is
      negative, or either `target_height` or `target_width` is not positive.
  """
  with ops.name_scope(None, 'crop_to_bounding_box', [image]):
    image = ops.convert_to_tensor(image, name='image')

    is_batch = True
    image_shape = image.get_shape()
    if image_shape.ndims == 3:
      is_batch = False
      image = array_ops.expand_dims(image, 0)
    elif image_shape.ndims is None:
      is_batch = False
      image = array_ops.expand_dims(image, 0)
      image.set_shape([None] * 4)
    elif image_shape.ndims != 4:
      raise ValueError('\'image\' must have either 3 or 4 dimensions.')

    assert_ops = _CheckAtLeast3DImage(image, require_static=False)

    batch, height, width, depth = _ImageDimensions(image, rank=4)

    assert_ops += _assert(offset_width >= 0, ValueError,
                          'offset_width must be >= 0.')
    assert_ops += _assert(offset_height >= 0, ValueError,
                          'offset_height must be >= 0.')
    assert_ops += _assert(target_width > 0, ValueError,
                          'target_width must be > 0.')
    assert_ops += _assert(target_height > 0, ValueError,
                          'target_height must be > 0.')
    assert_ops += _assert(width >= (target_width + offset_width), ValueError,
                          'width must be >= target + offset.')
    assert_ops += _assert(height >= (target_height + offset_height), ValueError,
                          'height must be >= target + offset.')
    image = control_flow_ops.with_dependencies(assert_ops, image)

    cropped = array_ops.slice(
        image, array_ops.stack([0, offset_height, offset_width, 0]),
        array_ops.stack([-1, target_height, target_width, -1]))

    cropped_shape = [
        None if _is_tensor(i) else i
        for i in [batch, target_height, target_width, depth]
    ]
    cropped.set_shape(cropped_shape)

    if not is_batch:
      cropped = array_ops.squeeze(cropped, axis=[0])

    return cropped


@tf_export('image.resize_image_with_crop_or_pad')
def resize_image_with_crop_or_pad(image, target_height, target_width):
  """Crops and/or pads an image to a target width and height.

  Resizes an image to a target width and height by either centrally
  cropping the image or padding it evenly with zeros.

  If `width` or `height` is greater than the specified `target_width` or
  `target_height` respectively, this op centrally crops along that dimension.
  If `width` or `height` is smaller than the specified `target_width` or
  `target_height` respectively, this op centrally pads with 0 along that
  dimension.

  Args:
    image: 4-D Tensor of shape `[batch, height, width, channels]` or
           3-D Tensor of shape `[height, width, channels]`.
    target_height: Target height.
    target_width: Target width.

  Raises:
    ValueError: if `target_height` or `target_width` are zero or negative.

  Returns:
    Cropped and/or padded image.
    If `images` was 4-D, a 4-D float Tensor of shape
    `[batch, new_height, new_width, channels]`.
    If `images` was 3-D, a 3-D float Tensor of shape
    `[new_height, new_width, channels]`.
  """
  with ops.name_scope(None, 'resize_image_with_crop_or_pad', [image]):
    image = ops.convert_to_tensor(image, name='image')
    image_shape = image.get_shape()
    is_batch = True
    if image_shape.ndims == 3:
      is_batch = False
      image = array_ops.expand_dims(image, 0)
    elif image_shape.ndims is None:
      is_batch = False
      image = array_ops.expand_dims(image, 0)
      image.set_shape([None] * 4)
    elif image_shape.ndims != 4:
      raise ValueError('\'image\' must have either 3 or 4 dimensions.')

    assert_ops = _CheckAtLeast3DImage(image, require_static=False)
    assert_ops += _assert(target_width > 0, ValueError,
                          'target_width must be > 0.')
    assert_ops += _assert(target_height > 0, ValueError,
                          'target_height must be > 0.')

    image = control_flow_ops.with_dependencies(assert_ops, image)
    # `crop_to_bounding_box` and `pad_to_bounding_box` have their own checks.
    # Make sure our checks come first, so that error messages are clearer.
    if _is_tensor(target_height):
      target_height = control_flow_ops.with_dependencies(
          assert_ops, target_height)
    if _is_tensor(target_width):
      target_width = control_flow_ops.with_dependencies(assert_ops,
                                                        target_width)

    def max_(x, y):
      if _is_tensor(x) or _is_tensor(y):
        return math_ops.maximum(x, y)
      else:
        return max(x, y)

    def min_(x, y):
      if _is_tensor(x) or _is_tensor(y):
        return math_ops.minimum(x, y)
      else:
        return min(x, y)

    def equal_(x, y):
      if _is_tensor(x) or _is_tensor(y):
        return math_ops.equal(x, y)
      else:
        return x == y

    _, height, width, _ = _ImageDimensions(image, rank=4)
    width_diff = target_width - width
    offset_crop_width = max_(-width_diff // 2, 0)
    offset_pad_width = max_(width_diff // 2, 0)

    height_diff = target_height - height
    offset_crop_height = max_(-height_diff // 2, 0)
    offset_pad_height = max_(height_diff // 2, 0)

    # Maybe crop if needed.
    cropped = crop_to_bounding_box(image, offset_crop_height, offset_crop_width,
                                   min_(target_height, height),
                                   min_(target_width, width))

    # Maybe pad if needed.
    resized = pad_to_bounding_box(cropped, offset_pad_height, offset_pad_width,
                                  target_height, target_width)

    # In theory all the checks below are redundant.
    if resized.get_shape().ndims is None:
      raise ValueError('resized contains no shape.')

    _, resized_height, resized_width, _ = _ImageDimensions(resized, rank=4)

    assert_ops = []
    assert_ops += _assert(
        equal_(resized_height, target_height), ValueError,
        'resized height is not correct.')
    assert_ops += _assert(
        equal_(resized_width, target_width), ValueError,
        'resized width is not correct.')

    resized = control_flow_ops.with_dependencies(assert_ops, resized)

    if not is_batch:
      resized = array_ops.squeeze(resized, axis=[0])

    return resized


@tf_export('image.ResizeMethod')
class ResizeMethod(object):
  BILINEAR = 0
  NEAREST_NEIGHBOR = 1
  BICUBIC = 2
  AREA = 3


@tf_export('image.resize_images')
def resize_images(images,
                  size,
                  method=ResizeMethod.BILINEAR,
                  align_corners=False,
                  preserve_aspect_ratio=False):
  """Resize `images` to `size` using the specified `method`.

  Resized images will be distorted if their original aspect ratio is not
  the same as `size`.  To avoid distortions see
  @{tf.image.resize_image_with_pad}.

  `method` can be one of:

  *   <b>`ResizeMethod.BILINEAR`</b>: [Bilinear interpolation.](
    https://en.wikipedia.org/wiki/Bilinear_interpolation)
  *   <b>`ResizeMethod.NEAREST_NEIGHBOR`</b>: [Nearest neighbor interpolation.](
    https://en.wikipedia.org/wiki/Nearest-neighbor_interpolation)
  *   <b>`ResizeMethod.BICUBIC`</b>: [Bicubic interpolation.](
    https://en.wikipedia.org/wiki/Bicubic_interpolation)
  *   <b>`ResizeMethod.AREA`</b>: Area interpolation.

  The return value has the same type as `images` if `method` is
  `ResizeMethod.NEAREST_NEIGHBOR`. It will also have the same type as `images`
  if the size of `images` can be statically determined to be the same as `size`,
  because `images` is returned in this case. Otherwise, the return value has
  type `float32`.

  Args:
    images: 4-D Tensor of shape `[batch, height, width, channels]` or
            3-D Tensor of shape `[height, width, channels]`.
    size: A 1-D int32 Tensor of 2 elements: `new_height, new_width`.  The
          new size for the images.
    method: ResizeMethod.  Defaults to `ResizeMethod.BILINEAR`.
    align_corners: bool.  If True, the centers of the 4 corner pixels of the
        input and output tensors are aligned, preserving the values at the
        corner pixels. Defaults to `False`.
    preserve_aspect_ratio: Whether to preserve the aspect ratio. If this is set,
      then `images` will be resized to a size that fits in `size` while
      preserving the aspect ratio of the original image. Scales up the image if
      `size` is bigger than the current size of the `image`. Defaults to False.

  Raises:
    ValueError: if the shape of `images` is incompatible with the
      shape arguments to this function
    ValueError: if `size` has invalid shape or type.
    ValueError: if an unsupported resize method is specified.

  Returns:
    If `images` was 4-D, a 4-D float Tensor of shape
    `[batch, new_height, new_width, channels]`.
    If `images` was 3-D, a 3-D float Tensor of shape
    `[new_height, new_width, channels]`.
  """
  with ops.name_scope(None, 'resize_images', [images, size]):
    images = ops.convert_to_tensor(images, name='images')
    if images.get_shape().ndims is None:
      raise ValueError('\'images\' contains no shape.')
    # TODO(shlens): Migrate this functionality to the underlying Op's.
    is_batch = True
    if images.get_shape().ndims == 3:
      is_batch = False
      images = array_ops.expand_dims(images, 0)
    elif images.get_shape().ndims != 4:
      raise ValueError('\'images\' must have either 3 or 4 dimensions.')

    _, height, width, _ = images.get_shape().as_list()

    try:
      size = ops.convert_to_tensor(size, dtypes.int32, name='size')
    except (TypeError, ValueError):
      raise ValueError('\'size\' must be a 1-D int32 Tensor')
    if not size.get_shape().is_compatible_with([2]):
      raise ValueError('\'size\' must be a 1-D Tensor of 2 elements: '
                       'new_height, new_width')
    size_const_as_shape = tensor_util.constant_value_as_shape(size)
    new_height_const = size_const_as_shape[0].value
    new_width_const = size_const_as_shape[1].value

    if preserve_aspect_ratio:
      # Get the current shapes of the image, even if dynamic.
      _, current_height, current_width, _ = _ImageDimensions(images, rank=4)

      # do the computation to find the right scale and height/width.
      scale_factor_height = (math_ops.to_float(new_height_const) /
                             math_ops.to_float(current_height))
      scale_factor_width = (math_ops.to_float(new_width_const) /
                            math_ops.to_float(current_width))
      scale_factor = math_ops.minimum(scale_factor_height, scale_factor_width)
      scaled_height_const = math_ops.to_int32(scale_factor *
                                              math_ops.to_float(current_height))
      scaled_width_const = math_ops.to_int32(scale_factor *
                                             math_ops.to_float(current_width))

      # NOTE: Reset the size and other constants used later.
      size = ops.convert_to_tensor([scaled_height_const, scaled_width_const],
                                   dtypes.int32, name='size')
      size_const_as_shape = tensor_util.constant_value_as_shape(size)
      new_height_const = size_const_as_shape[0].value
      new_width_const = size_const_as_shape[1].value

    # If we can determine that the height and width will be unmodified by this
    # transformation, we avoid performing the resize.
    if all(x is not None
           for x in [new_width_const, width, new_height_const, height]) and (
               width == new_width_const and height == new_height_const):
      if not is_batch:
        images = array_ops.squeeze(images, axis=[0])
      return images

    if method == ResizeMethod.BILINEAR:
      images = gen_image_ops.resize_bilinear(
          images, size, align_corners=align_corners)
    elif method == ResizeMethod.NEAREST_NEIGHBOR:
      images = gen_image_ops.resize_nearest_neighbor(
          images, size, align_corners=align_corners)
    elif method == ResizeMethod.BICUBIC:
      images = gen_image_ops.resize_bicubic(
          images, size, align_corners=align_corners)
    elif method == ResizeMethod.AREA:
      images = gen_image_ops.resize_area(
          images, size, align_corners=align_corners)
    else:
      raise ValueError('Resize method is not implemented.')

    # NOTE(mrry): The shape functions for the resize ops cannot unpack
    # the packed values in `new_size`, so set the shape here.
    images.set_shape([None, new_height_const, new_width_const, None])

    if not is_batch:
      images = array_ops.squeeze(images, axis=[0])
    return images


@tf_export('image.resize_image_with_pad')
<<<<<<< HEAD
def resize_image_with_pad(image, target_height, target_width,
                          method=ResizeMethod.BILINEAR):
  """
  Resizes and pads an image to a target width and height.
=======
def resize_image_with_pad(image,
                          target_height,
                          target_width,
                          method=ResizeMethod.BILINEAR):
  """Resizes and pads an image to a target width and height.
>>>>>>> 79dab9ce

  Resizes an image to a target width and height by keeping
  the aspect ratio the same without distortion. If the target
  dimensions don't match the image dimensions, the image
<<<<<<< HEAD
  is resized and then padded with zeroes to match requested 
=======
  is resized and then padded with zeroes to match requested
>>>>>>> 79dab9ce
  dimensions.

  Args:
    image: 4-D Tensor of shape `[batch, height, width, channels]` or
           3-D Tensor of shape `[height, width, channels]`.
    target_height: Target height.
    target_width: Target width.
    method: Method to use for resizing image. See `resize_images()`

  Raises:
    ValueError: if `target_height` or `target_width` are zero or negative.

  Returns:
    Resized and padded image.
    If `images` was 4-D, a 4-D float Tensor of shape
    `[batch, new_height, new_width, channels]`.
    If `images` was 3-D, a 3-D float Tensor of shape
    `[new_height, new_width, channels]`.
  """
  with ops.name_scope(None, 'resize_image_with_pad', [image]):
    image = ops.convert_to_tensor(image, name='image')
    image_shape = image.get_shape()
    is_batch = True
    if image_shape.ndims == 3:
      is_batch = False
      image = array_ops.expand_dims(image, 0)
    elif image_shape.ndims is None:
      is_batch = False
      image = array_ops.expand_dims(image, 0)
      image.set_shape([None] * 4)
    elif image_shape.ndims != 4:
      raise ValueError('\'image\' must have either 3 or 4 dimensions.')

    assert_ops = _CheckAtLeast3DImage(image, require_static=False)
    assert_ops += _assert(target_width > 0, ValueError,
                          'target_width must be > 0.')
    assert_ops += _assert(target_height > 0, ValueError,
                          'target_height must be > 0.')

    image = control_flow_ops.with_dependencies(assert_ops, image)

    def max_(x, y):
      if _is_tensor(x) or _is_tensor(y):
        return math_ops.maximum(x, y)
      else:
        return max(x, y)

    _, height, width, _ = _ImageDimensions(image, rank=4)

    # convert values to float, to ease divisions
    f_height = math_ops.cast(height, dtype=dtypes.float64)
    f_width = math_ops.cast(width, dtype=dtypes.float64)
    f_target_height = math_ops.cast(target_height, dtype=dtypes.float64)
    f_target_width = math_ops.cast(target_width, dtype=dtypes.float64)

    # Find the ratio by which the image must be adjusted
    # to fit within the target
    ratio = max_(f_width / f_target_width, f_height / f_target_height)
    resized_height_float = f_height / ratio
    resized_width_float = f_width / ratio
<<<<<<< HEAD
    resized_height = math_ops.cast(math_ops.floor(resized_height_float),
                                   dtype=dtypes.int32)
    resized_width = math_ops.cast(math_ops.floor(resized_width_float),
                                  dtype=dtypes.int32)
=======
    resized_height = math_ops.cast(
        math_ops.floor(resized_height_float), dtype=dtypes.int32)
    resized_width = math_ops.cast(
        math_ops.floor(resized_width_float), dtype=dtypes.int32)
>>>>>>> 79dab9ce

    padding_height = (f_target_height - resized_height_float) / 2
    padding_width = (f_target_width - resized_width_float) / 2
    f_padding_height = math_ops.floor(padding_height)
    f_padding_width = math_ops.floor(padding_width)
    p_height = max_(0, math_ops.cast(f_padding_height, dtype=dtypes.int32))
    p_width = max_(0, math_ops.cast(f_padding_width, dtype=dtypes.int32))

    # Resize first, then pad to meet requested dimensions
    resized = resize_images(image, [resized_height, resized_width], method)

<<<<<<< HEAD
    padded = pad_to_bounding_box(resized, p_height, p_width,
                                 target_height, target_width)
=======
    padded = pad_to_bounding_box(resized, p_height, p_width, target_height,
                                 target_width)
>>>>>>> 79dab9ce

    if padded.get_shape().ndims is None:
      raise ValueError('padded contains no shape.')

<<<<<<< HEAD
    _, padded_height, padded_width, _ = _ImageDimensions(padded, rank=4)
=======
    _ImageDimensions(padded, rank=4)
>>>>>>> 79dab9ce

    if not is_batch:
      padded = array_ops.squeeze(padded, squeeze_dims=[0])

    return padded


@tf_export('image.per_image_standardization')
def per_image_standardization(image):
  """Linearly scales `image` to have zero mean and unit norm.

  This op computes `(x - mean) / adjusted_stddev`, where `mean` is the average
  of all values in image, and
  `adjusted_stddev = max(stddev, 1.0/sqrt(image.NumElements()))`.

  `stddev` is the standard deviation of all values in `image`. It is capped
  away from zero to protect against division by 0 when handling uniform images.

  Args:
    image: 3-D tensor of shape `[height, width, channels]`.

  Returns:
    The standardized image with same shape as `image`.

  Raises:
    ValueError: if the shape of 'image' is incompatible with this function.
  """
  with ops.name_scope(None, 'per_image_standardization', [image]) as scope:
    image = ops.convert_to_tensor(image, name='image')
    image = _Assert3DImage(image)
    num_pixels = math_ops.reduce_prod(array_ops.shape(image))

    image = math_ops.cast(image, dtype=dtypes.float32)
    image_mean = math_ops.reduce_mean(image)

    variance = (
        math_ops.reduce_mean(math_ops.square(image)) -
        math_ops.square(image_mean))
    variance = gen_nn_ops.relu(variance)
    stddev = math_ops.sqrt(variance)

    # Apply a minimum normalization that protects us against uniform images.
    min_stddev = math_ops.rsqrt(math_ops.cast(num_pixels, dtypes.float32))
    pixel_value_scale = math_ops.maximum(stddev, min_stddev)
    pixel_value_offset = image_mean

    image = math_ops.subtract(image, pixel_value_offset)
    image = math_ops.div(image, pixel_value_scale, name=scope)
    return image


@tf_export('image.random_brightness')
def random_brightness(image, max_delta, seed=None):
  """Adjust the brightness of images by a random factor.

  Equivalent to `adjust_brightness()` using a `delta` randomly picked in the
  interval `[-max_delta, max_delta)`.

  Args:
    image: An image.
    max_delta: float, must be non-negative.
    seed: A Python integer. Used to create a random seed. See
      @{tf.set_random_seed}
      for behavior.

  Returns:
    The brightness-adjusted image.

  Raises:
    ValueError: if `max_delta` is negative.
  """
  if max_delta < 0:
    raise ValueError('max_delta must be non-negative.')

  delta = random_ops.random_uniform([], -max_delta, max_delta, seed=seed)
  return adjust_brightness(image, delta)


@tf_export('image.random_contrast')
def random_contrast(image, lower, upper, seed=None):
  """Adjust the contrast of an image by a random factor.

  Equivalent to `adjust_contrast()` but uses a `contrast_factor` randomly
  picked in the interval `[lower, upper]`.

  Args:
    image: An image tensor with 3 or more dimensions.
    lower: float.  Lower bound for the random contrast factor.
    upper: float.  Upper bound for the random contrast factor.
    seed: A Python integer. Used to create a random seed. See
      @{tf.set_random_seed}
      for behavior.

  Returns:
    The contrast-adjusted tensor.

  Raises:
    ValueError: if `upper <= lower` or if `lower < 0`.
  """
  if upper <= lower:
    raise ValueError('upper must be > lower.')

  if lower < 0:
    raise ValueError('lower must be non-negative.')

  # Generate an a float in [lower, upper]
  contrast_factor = random_ops.random_uniform([], lower, upper, seed=seed)
  return adjust_contrast(image, contrast_factor)


@tf_export('image.adjust_brightness')
def adjust_brightness(image, delta):
  """Adjust the brightness of RGB or Grayscale images.

  This is a convenience method that converts an RGB image to float
  representation, adjusts its brightness, and then converts it back to the
  original data type. If several adjustments are chained it is advisable to
  minimize the number of redundant conversions.

  The value `delta` is added to all components of the tensor `image`. Both
  `image` and `delta` are converted to `float` before adding (and `image` is
  scaled appropriately if it is in fixed-point representation). For regular
  images, `delta` should be in the range `[0,1)`, as it is added to the image in
  floating point representation, where pixel values are in the `[0,1)` range.

  Args:
    image: A tensor.
    delta: A scalar. Amount to add to the pixel values.

  Returns:
    A brightness-adjusted tensor of the same shape and type as `image`.
  """
  with ops.name_scope(None, 'adjust_brightness', [image, delta]) as name:
    image = ops.convert_to_tensor(image, name='image')
    # Remember original dtype to so we can convert back if needed
    orig_dtype = image.dtype
    flt_image = convert_image_dtype(image, dtypes.float32)

    adjusted = math_ops.add(
        flt_image, math_ops.cast(delta, dtypes.float32), name=name)

    return convert_image_dtype(adjusted, orig_dtype, saturate=True)


@tf_export('image.adjust_contrast')
def adjust_contrast(images, contrast_factor):
  """Adjust contrast of RGB or grayscale images.

  This is a convenience method that converts an RGB image to float
  representation, adjusts its contrast, and then converts it back to the
  original data type. If several adjustments are chained it is advisable to
  minimize the number of redundant conversions.

  `images` is a tensor of at least 3 dimensions.  The last 3 dimensions are
  interpreted as `[height, width, channels]`.  The other dimensions only
  represent a collection of images, such as `[batch, height, width, channels].`

  Contrast is adjusted independently for each channel of each image.

  For each channel, this Op computes the mean of the image pixels in the
  channel and then adjusts each component `x` of each pixel to
  `(x - mean) * contrast_factor + mean`.

  Args:
    images: Images to adjust.  At least 3-D.
    contrast_factor: A float multiplier for adjusting contrast.

  Returns:
    The contrast-adjusted image or images.
  """
  with ops.name_scope(None, 'adjust_contrast',
                      [images, contrast_factor]) as name:
    images = ops.convert_to_tensor(images, name='images')
    # Remember original dtype to so we can convert back if needed
    orig_dtype = images.dtype
    flt_images = convert_image_dtype(images, dtypes.float32)

    adjusted = gen_image_ops.adjust_contrastv2(
        flt_images, contrast_factor=contrast_factor, name=name)

    return convert_image_dtype(adjusted, orig_dtype, saturate=True)


@tf_export('image.adjust_gamma')
def adjust_gamma(image, gamma=1, gain=1):
  """Performs Gamma Correction on the input image.

  Also known as Power Law Transform. This function transforms the
  input image pixelwise according to the equation `Out = In**gamma`
  after scaling each pixel to the range 0 to 1.

  Args:
    image : A Tensor.
    gamma : A scalar or tensor. Non negative real number.
    gain  : A scalar or tensor. The constant multiplier.

  Returns:
    A Tensor. Gamma corrected output image.

  Raises:
    ValueError: If gamma is negative.

  Notes:
    For gamma greater than 1, the histogram will shift towards left and
    the output image will be darker than the input image.
    For gamma less than 1, the histogram will shift towards right and
    the output image will be brighter than the input image.

  References:
    [1] http://en.wikipedia.org/wiki/Gamma_correction
  """

  with ops.op_scope([image, gamma, gain], None, 'adjust_gamma'):
    # Convert pixel value to DT_FLOAT for computing adjusted image.
    img = ops.convert_to_tensor(image, name='img', dtype=dtypes.float32)
    # Keep image dtype for computing the scale of corresponding dtype.
    image = ops.convert_to_tensor(image, name='image')

    assert_op = _assert(gamma >= 0, ValueError,
                        'Gamma should be a non-negative real number.')
    if assert_op:
      gamma = control_flow_ops.with_dependencies(assert_op, gamma)

    # scale = max(dtype) - min(dtype).
    scale = constant_op.constant(
        image.dtype.limits[1] - image.dtype.limits[0], dtype=dtypes.float32)
    # According to the definition of gamma correction.
    adjusted_img = (img / scale)**gamma * scale * gain

    return adjusted_img


@tf_export('image.convert_image_dtype')
def convert_image_dtype(image, dtype, saturate=False, name=None):
  """Convert `image` to `dtype`, scaling its values if needed.

  Images that are represented using floating point values are expected to have
  values in the range [0,1). Image data stored in integer data types are
  expected to have values in the range `[0,MAX]`, where `MAX` is the largest
  positive representable number for the data type.

  This op converts between data types, scaling the values appropriately before
  casting.

  Note that converting from floating point inputs to integer types may lead to
  over/underflow problems. Set saturate to `True` to avoid such problem in
  problematic conversions. If enabled, saturation will clip the output into the
  allowed range before performing a potentially dangerous cast (and only before
  performing such a cast, i.e., when casting from a floating point to an integer
  type, and when casting from a signed to an unsigned type; `saturate` has no
  effect on casts between floats, or on casts that increase the type's range).

  Args:
    image: An image.
    dtype: A `DType` to convert `image` to.
    saturate: If `True`, clip the input before casting (if necessary).
    name: A name for this operation (optional).

  Returns:
    `image`, converted to `dtype`.
  """
  image = ops.convert_to_tensor(image, name='image')
  if dtype == image.dtype:
    return array_ops.identity(image, name=name)

  with ops.name_scope(name, 'convert_image', [image]) as name:
    # Both integer: use integer multiplication in the larger range
    if image.dtype.is_integer and dtype.is_integer:
      scale_in = image.dtype.max
      scale_out = dtype.max
      if scale_in > scale_out:
        # Scaling down, scale first, then cast. The scaling factor will
        # cause in.max to be mapped to above out.max but below out.max+1,
        # so that the output is safely in the supported range.
        scale = (scale_in + 1) // (scale_out + 1)
        scaled = math_ops.div(image, scale)

        if saturate:
          return math_ops.saturate_cast(scaled, dtype, name=name)
        else:
          return math_ops.cast(scaled, dtype, name=name)
      else:
        # Scaling up, cast first, then scale. The scale will not map in.max to
        # out.max, but converting back and forth should result in no change.
        if saturate:
          cast = math_ops.saturate_cast(image, dtype)
        else:
          cast = math_ops.cast(image, dtype)
        scale = (scale_out + 1) // (scale_in + 1)
        return math_ops.multiply(cast, scale, name=name)
    elif image.dtype.is_floating and dtype.is_floating:
      # Both float: Just cast, no possible overflows in the allowed ranges.
      # Note: We're ignoreing float overflows. If your image dynamic range
      # exceeds float range you're on your own.
      return math_ops.cast(image, dtype, name=name)
    else:
      if image.dtype.is_integer:
        # Converting to float: first cast, then scale. No saturation possible.
        cast = math_ops.cast(image, dtype)
        scale = 1. / image.dtype.max
        return math_ops.multiply(cast, scale, name=name)
      else:
        # Converting from float: first scale, then cast
        scale = dtype.max + 0.5  # avoid rounding problems in the cast
        scaled = math_ops.multiply(image, scale)
        if saturate:
          return math_ops.saturate_cast(scaled, dtype, name=name)
        else:
          return math_ops.cast(scaled, dtype, name=name)


@tf_export('image.rgb_to_grayscale')
def rgb_to_grayscale(images, name=None):
  """Converts one or more images from RGB to Grayscale.

  Outputs a tensor of the same `DType` and rank as `images`.  The size of the
  last dimension of the output is 1, containing the Grayscale value of the
  pixels.

  Args:
    images: The RGB tensor to convert. Last dimension must have size 3 and
      should contain RGB values.
    name: A name for the operation (optional).

  Returns:
    The converted grayscale image(s).
  """
  with ops.name_scope(name, 'rgb_to_grayscale', [images]) as name:
    images = ops.convert_to_tensor(images, name='images')
    # Remember original dtype to so we can convert back if needed
    orig_dtype = images.dtype
    flt_image = convert_image_dtype(images, dtypes.float32)

    # Reference for converting between RGB and grayscale.
    # https://en.wikipedia.org/wiki/Luma_%28video%29
    rgb_weights = [0.2989, 0.5870, 0.1140]
    gray_float = math_ops.tensordot(flt_image, rgb_weights, [-1, -1])
    gray_float = array_ops.expand_dims(gray_float, -1)
    return convert_image_dtype(gray_float, orig_dtype, name=name)


@tf_export('image.grayscale_to_rgb')
def grayscale_to_rgb(images, name=None):
  """Converts one or more images from Grayscale to RGB.

  Outputs a tensor of the same `DType` and rank as `images`.  The size of the
  last dimension of the output is 3, containing the RGB value of the pixels.

  Args:
    images: The Grayscale tensor to convert. Last dimension must be size 1.
    name: A name for the operation (optional).

  Returns:
    The converted grayscale image(s).
  """
  with ops.name_scope(name, 'grayscale_to_rgb', [images]) as name:
    images = ops.convert_to_tensor(images, name='images')
    rank_1 = array_ops.expand_dims(array_ops.rank(images) - 1, 0)
    shape_list = ([array_ops.ones(rank_1, dtype=dtypes.int32)] +
                  [array_ops.expand_dims(3, 0)])
    multiples = array_ops.concat(shape_list, 0)
    rgb = array_ops.tile(images, multiples, name=name)
    rgb.set_shape(images.get_shape()[:-1].concatenate([3]))
    return rgb


# pylint: disable=invalid-name
@tf_export('image.random_hue')
def random_hue(image, max_delta, seed=None):
  """Adjust the hue of an RGB image by a random factor.

  Equivalent to `adjust_hue()` but uses a `delta` randomly
  picked in the interval `[-max_delta, max_delta]`.

  `max_delta` must be in the interval `[0, 0.5]`.

  Args:
    image: RGB image or images. Size of the last dimension must be 3.
    max_delta: float.  Maximum value for the random delta.
    seed: An operation-specific seed. It will be used in conjunction
      with the graph-level seed to determine the real seeds that will be
      used in this operation. Please see the documentation of
      set_random_seed for its interaction with the graph-level random seed.

  Returns:
    Adjusted image(s), same shape and DType as `image`.

  Raises:
    ValueError: if `max_delta` is invalid.
  """
  if max_delta > 0.5:
    raise ValueError('max_delta must be <= 0.5.')

  if max_delta < 0:
    raise ValueError('max_delta must be non-negative.')

  delta = random_ops.random_uniform([], -max_delta, max_delta, seed=seed)
  return adjust_hue(image, delta)


@tf_export('image.adjust_hue')
def adjust_hue(image, delta, name=None):
  """Adjust hue of an RGB image.

  This is a convenience method that converts an RGB image to float
  representation, converts it to HSV, add an offset to the hue channel, converts
  back to RGB and then back to the original data type. If several adjustments
  are chained it is advisable to minimize the number of redundant conversions.

  `image` is an RGB image.  The image hue is adjusted by converting the
  image to HSV and rotating the hue channel (H) by
  `delta`.  The image is then converted back to RGB.

  `delta` must be in the interval `[-1, 1]`.

  Args:
    image: RGB image or images. Size of the last dimension must be 3.
    delta: float.  How much to add to the hue channel.
    name: A name for this operation (optional).

  Returns:
    Adjusted image(s), same shape and DType as `image`.
  """
  with ops.name_scope(name, 'adjust_hue', [image]) as name:
    image = ops.convert_to_tensor(image, name='image')
    # Remember original dtype to so we can convert back if needed
    orig_dtype = image.dtype
    flt_image = convert_image_dtype(image, dtypes.float32)

    rgb_altered = gen_image_ops.adjust_hue(flt_image, delta)

    return convert_image_dtype(rgb_altered, orig_dtype)


# pylint: disable=invalid-name
@tf_export('image.random_jpeg_quality')
def random_jpeg_quality(image, min_jpeg_quality, max_jpeg_quality, seed=None):
  """Randomly changes jpeg encoding quality for inducing jpeg noise.

  `min_jpeg_quality` must be in the interval `[0, 100]` and less than
  `max_jpeg_quality`.
  `max_jpeg_quality` must be in the interval `[0, 100]`.

  Args:
    image: RGB image or images. Size of the last dimension must be 3.
    min_jpeg_quality: Minimum jpeg encoding quality to use.
    max_jpeg_quality: Maximum jpeg encoding quality to use.
    seed: An operation-specific seed. It will be used in conjunction
      with the graph-level seed to determine the real seeds that will be
      used in this operation. Please see the documentation of
      set_random_seed for its interaction with the graph-level random seed.

  Returns:
    Adjusted image(s), same shape and DType as `image`.

  Raises:
    ValueError: if `min_jpeg_quality` or `max_jpeg_quality` is invalid.
  """
  if (min_jpeg_quality < 0 or max_jpeg_quality < 0 or
      min_jpeg_quality > 100 or max_jpeg_quality > 100):
    raise ValueError('jpeg encoding range must be between 0 and 100.')

  if min_jpeg_quality >= max_jpeg_quality:
    raise ValueError('`min_jpeg_quality` must be less than `max_jpeg_quality`.')

  np.random.seed(seed)
  jpeg_quality = np.random.randint(min_jpeg_quality, max_jpeg_quality)
  return adjust_jpeg_quality(image, jpeg_quality)


@tf_export('image.adjust_jpeg_quality')
def adjust_jpeg_quality(image, jpeg_quality, name=None):
  """Adjust jpeg encoding quality of an RGB image.

  This is a convenience method that adjusts jpeg encoding quality of an
  RGB image.

  `image` is an RGB image.  The image's encoding quality is adjusted
  to `jpeg_quality`.
  `jpeg_quality` must be in the interval `[0, 100]`.

  Args:
    image: RGB image or images. Size of the last dimension must be 3.
    jpeg_quality: int.  jpeg encoding quality.
    name: A name for this operation (optional).

  Returns:
    Adjusted image(s), same shape and DType as `image`.
  """
  with ops.name_scope(name, 'adjust_jpeg_quality', [image]) as name:
    image = ops.convert_to_tensor(image, name='image')
    # Remember original dtype to so we can convert back if needed
    orig_dtype = image.dtype
    # Convert to uint8
    image = convert_image_dtype(image, dtypes.uint8)
    # Encode image to jpeg with given jpeg quality
    image = gen_image_ops.encode_jpeg(image, quality=jpeg_quality)
    # Decode jpeg image
    image = gen_image_ops.decode_jpeg(image)
    # Convert back to original dtype and return
    return convert_image_dtype(image, orig_dtype)


@tf_export('image.random_saturation')
def random_saturation(image, lower, upper, seed=None):
  """Adjust the saturation of an RGB image by a random factor.

  Equivalent to `adjust_saturation()` but uses a `saturation_factor` randomly
  picked in the interval `[lower, upper]`.

  Args:
    image: RGB image or images. Size of the last dimension must be 3.
    lower: float.  Lower bound for the random saturation factor.
    upper: float.  Upper bound for the random saturation factor.
    seed: An operation-specific seed. It will be used in conjunction
      with the graph-level seed to determine the real seeds that will be
      used in this operation. Please see the documentation of
      set_random_seed for its interaction with the graph-level random seed.

  Returns:
    Adjusted image(s), same shape and DType as `image`.

  Raises:
    ValueError: if `upper <= lower` or if `lower < 0`.
  """
  if upper <= lower:
    raise ValueError('upper must be > lower.')

  if lower < 0:
    raise ValueError('lower must be non-negative.')

  # Pick a float in [lower, upper]
  saturation_factor = random_ops.random_uniform([], lower, upper, seed=seed)
  return adjust_saturation(image, saturation_factor)


@tf_export('image.adjust_saturation')
def adjust_saturation(image, saturation_factor, name=None):
  """Adjust saturation of an RGB image.

  This is a convenience method that converts an RGB image to float
  representation, converts it to HSV, add an offset to the saturation channel,
  converts back to RGB and then back to the original data type. If several
  adjustments are chained it is advisable to minimize the number of redundant
  conversions.

  `image` is an RGB image.  The image saturation is adjusted by converting the
  image to HSV and multiplying the saturation (S) channel by
  `saturation_factor` and clipping. The image is then converted back to RGB.

  Args:
    image: RGB image or images. Size of the last dimension must be 3.
    saturation_factor: float. Factor to multiply the saturation by.
    name: A name for this operation (optional).

  Returns:
    Adjusted image(s), same shape and DType as `image`.
  """
  with ops.name_scope(name, 'adjust_saturation', [image]) as name:
    image = ops.convert_to_tensor(image, name='image')
    # Remember original dtype to so we can convert back if needed
    orig_dtype = image.dtype
    flt_image = convert_image_dtype(image, dtypes.float32)

    return convert_image_dtype(
        gen_image_ops.adjust_saturation(flt_image, saturation_factor),
        orig_dtype)


@tf_export('image.is_jpeg')
def is_jpeg(contents, name=None):
  r"""Convenience function to check if the 'contents' encodes a JPEG image.

  Args:
    contents: 0-D `string`. The encoded image bytes.
    name: A name for the operation (optional)

  Returns:
     A scalar boolean tensor indicating if 'contents' may be a JPEG image.
     is_jpeg is susceptible to false positives.
  """
  # Normal JPEGs start with \xff\xd8\xff\xe0
  # JPEG with EXIF stats with \xff\xd8\xff\xe1
  # Use \xff\xd8\xff to cover both.
  with ops.name_scope(name, 'is_jpeg'):
    substr = string_ops.substr(contents, 0, 3)
    return math_ops.equal(substr, b'\xff\xd8\xff', name=name)


@tf_export('image.decode_image')
def decode_image(contents, channels=None, dtype=dtypes.uint8, name=None):
  """Convenience function for `decode_bmp`, `decode_gif`, `decode_jpeg`,
  and `decode_png`.

  Detects whether an image is a BMP, GIF, JPEG, or PNG, and performs the
  appropriate operation to convert the input bytes `string` into a `Tensor`
  of type `dtype`.

  Note: `decode_gif` returns a 4-D array `[num_frames, height, width, 3]`, as
  opposed to `decode_bmp`, `decode_jpeg` and `decode_png`, which return 3-D
  arrays `[height, width, num_channels]`. Make sure to take this into account
  when constructing your graph if you are intermixing GIF files with BMP, JPEG,
  and/or PNG files.

  Args:
    contents: 0-D `string`. The encoded image bytes.
    channels: An optional `int`. Defaults to `0`. Number of color channels for
      the decoded image.
    dtype: The desired DType of the returned `Tensor`.
    name: A name for the operation (optional)

  Returns:
    `Tensor` with type `dtype` and shape `[height, width, num_channels]` for
      BMP, JPEG, and PNG images and shape `[num_frames, height, width, 3]` for
      GIF images.

  Raises:
    ValueError: On incorrect number of channels.
  """
  with ops.name_scope(name, 'decode_image'):
    if channels not in (None, 0, 1, 3, 4):
      raise ValueError('channels must be in (None, 0, 1, 3, 4)')
    substr = string_ops.substr(contents, 0, 3)

    def _bmp():
      """Decodes a GIF image."""
      signature = string_ops.substr(contents, 0, 2)
      # Create assert op to check that bytes are BMP decodable
      is_bmp = math_ops.equal(signature, 'BM', name='is_bmp')
      decode_msg = 'Unable to decode bytes as JPEG, PNG, GIF, or BMP'
      assert_decode = control_flow_ops.Assert(is_bmp, [decode_msg])
      bmp_channels = 0 if channels is None else channels
      good_channels = math_ops.not_equal(bmp_channels, 1, name='check_channels')
      channels_msg = 'Channels must be in (None, 0, 3) when decoding BMP images'
      assert_channels = control_flow_ops.Assert(good_channels, [channels_msg])
      with ops.control_dependencies([assert_decode, assert_channels]):
        return convert_image_dtype(gen_image_ops.decode_bmp(contents), dtype)

    def _gif():
      # Create assert to make sure that channels is not set to 1
      # Already checked above that channels is in (None, 0, 1, 3)

      gif_channels = 0 if channels is None else channels
      good_channels = math_ops.logical_and(
          math_ops.not_equal(gif_channels, 1, name='check_gif_channels'),
          math_ops.not_equal(gif_channels, 4, name='check_gif_channels'))
      channels_msg = 'Channels must be in (None, 0, 3) when decoding GIF images'
      assert_channels = control_flow_ops.Assert(good_channels, [channels_msg])
      with ops.control_dependencies([assert_channels]):
        return convert_image_dtype(gen_image_ops.decode_gif(contents), dtype)

    def check_gif():
      # Create assert op to check that bytes are GIF decodable
      is_gif = math_ops.equal(substr, b'\x47\x49\x46', name='is_gif')
      return control_flow_ops.cond(is_gif, _gif, _bmp, name='cond_gif')

    def _png():
      """Decodes a PNG image."""
      return convert_image_dtype(
          gen_image_ops.decode_png(contents, channels,
                                   dtype=dtypes.uint8
                                   if dtype == dtypes.uint8
                                   else dtypes.uint16), dtype)

    def check_png():
      """Checks if an image is PNG."""
      is_png = math_ops.equal(substr, b'\211PN', name='is_png')
      return control_flow_ops.cond(is_png, _png, check_gif, name='cond_png')

    def _jpeg():
      """Decodes a jpeg image."""
      jpeg_channels = 0 if channels is None else channels
      good_channels = math_ops.not_equal(
          jpeg_channels, 4, name='check_jpeg_channels')
      channels_msg = ('Channels must be in (None, 0, 1, 3) when decoding JPEG '
                      'images')
      assert_channels = control_flow_ops.Assert(good_channels, [channels_msg])
      with ops.control_dependencies([assert_channels]):
        return convert_image_dtype(
            gen_image_ops.decode_jpeg(contents, channels), dtype)

    # Decode normal JPEG images (start with \xff\xd8\xff\xe0)
    # as well as JPEG images with EXIF data (start with \xff\xd8\xff\xe1).
    return control_flow_ops.cond(
        is_jpeg(contents), _jpeg, check_png, name='cond_jpeg')


@tf_export('image.total_variation')
def total_variation(images, name=None):
  """Calculate and return the total variation for one or more images.

  The total variation is the sum of the absolute differences for neighboring
  pixel-values in the input images. This measures how much noise is in the
  images.

  This can be used as a loss-function during optimization so as to suppress
  noise in images. If you have a batch of images, then you should calculate
  the scalar loss-value as the sum:
  `loss = tf.reduce_sum(tf.image.total_variation(images))`

  This implements the anisotropic 2-D version of the formula described here:

  https://en.wikipedia.org/wiki/Total_variation_denoising

  Args:
    images: 4-D Tensor of shape `[batch, height, width, channels]` or
            3-D Tensor of shape `[height, width, channels]`.

    name: A name for the operation (optional).

  Raises:
    ValueError: if images.shape is not a 3-D or 4-D vector.

  Returns:
    The total variation of `images`.

    If `images` was 4-D, return a 1-D float Tensor of shape `[batch]` with the
    total variation for each image in the batch.
    If `images` was 3-D, return a scalar float with the total variation for
    that image.
  """

  with ops.name_scope(name, 'total_variation'):
    ndims = images.get_shape().ndims

    if ndims == 3:
      # The input is a single image with shape [height, width, channels].

      # Calculate the difference of neighboring pixel-values.
      # The images are shifted one pixel along the height and width by slicing.
      pixel_dif1 = images[1:, :, :] - images[:-1, :, :]
      pixel_dif2 = images[:, 1:, :] - images[:, :-1, :]

      # Sum for all axis. (None is an alias for all axis.)
      sum_axis = None
    elif ndims == 4:
      # The input is a batch of images with shape:
      # [batch, height, width, channels].

      # Calculate the difference of neighboring pixel-values.
      # The images are shifted one pixel along the height and width by slicing.
      pixel_dif1 = images[:, 1:, :, :] - images[:, :-1, :, :]
      pixel_dif2 = images[:, :, 1:, :] - images[:, :, :-1, :]

      # Only sum for the last 3 axis.
      # This results in a 1-D tensor with the total variation for each image.
      sum_axis = [1, 2, 3]
    else:
      raise ValueError('\'images\' must be either 3 or 4-dimensional.')

    # Calculate the total variation by taking the absolute value of the
    # pixel-differences and summing over the appropriate axis.
    tot_var = (
        math_ops.reduce_sum(math_ops.abs(pixel_dif1), axis=sum_axis) +
        math_ops.reduce_sum(math_ops.abs(pixel_dif2), axis=sum_axis))

  return tot_var


@tf_export('image.sample_distorted_bounding_box')
def sample_distorted_bounding_box(image_size,
                                  bounding_boxes,
                                  seed=None,
                                  seed2=None,
                                  min_object_covered=0.1,
                                  aspect_ratio_range=None,
                                  area_range=None,
                                  max_attempts=None,
                                  use_image_if_no_bounding_boxes=None,
                                  name=None):
  """Generate a single randomly distorted bounding box for an image.

  Bounding box annotations are often supplied in addition to ground-truth labels
  in image recognition or object localization tasks. A common technique for
  training such a system is to randomly distort an image while preserving
  its content, i.e. *data augmentation*. This Op outputs a randomly distorted
  localization of an object, i.e. bounding box, given an `image_size`,
  `bounding_boxes` and a series of constraints.

  The output of this Op is a single bounding box that may be used to crop the
  original image. The output is returned as 3 tensors: `begin`, `size` and
  `bboxes`. The first 2 tensors can be fed directly into `tf.slice` to crop the
  image. The latter may be supplied to `tf.image.draw_bounding_boxes` to
  visualize
  what the bounding box looks like.

  Bounding boxes are supplied and returned as `[y_min, x_min, y_max, x_max]`.
  The
  bounding box coordinates are floats in `[0.0, 1.0]` relative to the width and
  height of the underlying image.

  For example,

  ```python
      # Generate a single distorted bounding box.
      begin, size, bbox_for_draw = tf.image.sample_distorted_bounding_box(
          tf.shape(image),
          bounding_boxes=bounding_boxes,
          min_object_covered=0.1)

      # Draw the bounding box in an image summary.
      image_with_box = tf.image.draw_bounding_boxes(tf.expand_dims(image, 0),
                                                    bbox_for_draw)
      tf.summary.image('images_with_box', image_with_box)

      # Employ the bounding box to distort the image.
      distorted_image = tf.slice(image, begin, size)
  ```

  Note that if no bounding box information is available, setting
  `use_image_if_no_bounding_boxes = true` will assume there is a single implicit
  bounding box covering the whole image. If `use_image_if_no_bounding_boxes` is
  false and no bounding boxes are supplied, an error is raised.

  Args:
    image_size: A `Tensor`. Must be one of the following types: `uint8`, `int8`,
      `int16`, `int32`, `int64`.
      1-D, containing `[height, width, channels]`.
    bounding_boxes: A `Tensor` of type `float32`.
      3-D with shape `[batch, N, 4]` describing the N bounding boxes
      associated with the image.
    seed: An optional `int`. Defaults to `0`.
      If either `seed` or `seed2` are set to non-zero, the random number
      generator is seeded by the given `seed`.  Otherwise, it is seeded by a
        random
      seed.
    seed2: An optional `int`. Defaults to `0`.
      A second seed to avoid seed collision.
    min_object_covered: A Tensor of type `float32`. Defaults to `0.1`.
      The cropped area of the image must contain at least this
      fraction of any bounding box supplied. The value of this parameter should
        be
      non-negative. In the case of 0, the cropped area does not need to overlap
      any of the bounding boxes supplied.
    aspect_ratio_range: An optional list of `floats`. Defaults to `[0.75,
      1.33]`.
      The cropped area of the image must have an aspect ratio =
      width / height within this range.
    area_range: An optional list of `floats`. Defaults to `[0.05, 1]`.
      The cropped area of the image must contain a fraction of the
      supplied image within this range.
    max_attempts: An optional `int`. Defaults to `100`.
      Number of attempts at generating a cropped region of the image
      of the specified constraints. After `max_attempts` failures, return the
        entire
      image.
    use_image_if_no_bounding_boxes: An optional `bool`. Defaults to `False`.
      Controls behavior if no bounding boxes supplied.
      If true, assume an implicit bounding box covering the whole input. If
        false,
      raise an error.
    name: A name for the operation (optional).

  Returns:
    A tuple of `Tensor` objects (begin, size, bboxes).

    begin: A `Tensor`. Has the same type as `image_size`. 1-D, containing
    `[offset_height, offset_width, 0]`. Provide as input to
      `tf.slice`.
    size: A `Tensor`. Has the same type as `image_size`. 1-D, containing
    `[target_height, target_width, -1]`. Provide as input to
      `tf.slice`.
    bboxes: A `Tensor` of type `float32`. 3-D with shape `[1, 1, 4]` containing
    the distorted bounding box.
      Provide as input to `tf.image.draw_bounding_boxes`.
  """
  with ops.name_scope(name, 'sample_distorted_bounding_box'):
    return gen_image_ops.sample_distorted_bounding_box_v2(
        image_size,
        bounding_boxes,
        seed=seed,
        seed2=seed2,
        min_object_covered=min_object_covered,
        aspect_ratio_range=aspect_ratio_range,
        area_range=area_range,
        max_attempts=max_attempts,
        use_image_if_no_bounding_boxes=use_image_if_no_bounding_boxes,
        name=name)


@tf_export('image.non_max_suppression')
def non_max_suppression(boxes,
                        scores,
                        max_output_size,
                        iou_threshold=0.5,
                        score_threshold=float('-inf'),
                        name=None):
  """Greedily selects a subset of bounding boxes in descending order of score.

  Prunes away boxes that have high intersection-over-union (IOU) overlap
  with previously selected boxes.  Bounding boxes are supplied as
  [y1, x1, y2, x2], where (y1, x1) and (y2, x2) are the coordinates of any
  diagonal pair of box corners and the coordinates can be provided as normalized
  (i.e., lying in the interval [0, 1]) or absolute.  Note that this algorithm
  is agnostic to where the origin is in the coordinate system.  Note that this
  algorithm is invariant to orthogonal transformations and translations
  of the coordinate system; thus translating or reflections of the coordinate
  system result in the same boxes being selected by the algorithm.
  The output of this operation is a set of integers indexing into the input
  collection of bounding boxes representing the selected boxes.  The bounding
  box coordinates corresponding to the selected indices can then be obtained
  using the `tf.gather operation`.  For example:
    selected_indices = tf.image.non_max_suppression(
        boxes, scores, max_output_size, iou_threshold)
    selected_boxes = tf.gather(boxes, selected_indices)

  Args:
    boxes: A 2-D float `Tensor` of shape `[num_boxes, 4]`.
    scores: A 1-D float `Tensor` of shape `[num_boxes]` representing a single
      score corresponding to each box (each row of boxes).
    max_output_size: A scalar integer `Tensor` representing the maximum number
      of boxes to be selected by non max suppression.
    iou_threshold: A float representing the threshold for deciding whether boxes
      overlap too much with respect to IOU.
    score_threshold: A float representing the threshold for deciding when to
      remove boxes based on score.
    name: A name for the operation (optional).

  Returns:
    selected_indices: A 1-D integer `Tensor` of shape `[M]` representing the
      selected indices from the boxes tensor, where `M <= max_output_size`.
  """
  with ops.name_scope(name, 'non_max_suppression'):
    iou_threshold = ops.convert_to_tensor(iou_threshold, name='iou_threshold')
    score_threshold = ops.convert_to_tensor(
        score_threshold, name='score_threshold')
    return gen_image_ops.non_max_suppression_v3(boxes, scores, max_output_size,
                                                iou_threshold, score_threshold)


_rgb_to_yiq_kernel = [[0.299, 0.59590059,
                       0.2115], [0.587, -0.27455667, -0.52273617],
                      [0.114, -0.32134392, 0.31119955]]


@tf_export('image.rgb_to_yiq')
def rgb_to_yiq(images):
  """Converts one or more images from RGB to YIQ.

  Outputs a tensor of the same shape as the `images` tensor, containing the YIQ
  value of the pixels.
  The output is only well defined if the value in images are in [0,1].

  Args:
    images: 2-D or higher rank. Image data to convert. Last dimension must be
    size 3.

  Returns:
    images: tensor with the same shape as `images`.
  """
  images = ops.convert_to_tensor(images, name='images')
  kernel = ops.convert_to_tensor(
      _rgb_to_yiq_kernel, dtype=images.dtype, name='kernel')
  ndims = images.get_shape().ndims
  return math_ops.tensordot(images, kernel, axes=[[ndims - 1], [0]])


_yiq_to_rgb_kernel = [[1, 1, 1], [0.95598634, -0.27201283, -1.10674021],
                      [0.6208248, -0.64720424, 1.70423049]]


@tf_export('image.yiq_to_rgb')
def yiq_to_rgb(images):
  """Converts one or more images from YIQ to RGB.

  Outputs a tensor of the same shape as the `images` tensor, containing the RGB
  value of the pixels.
  The output is only well defined if the Y value in images are in [0,1],
  I value are in [-0.5957,0.5957] and Q value are in [-0.5226,0.5226].

  Args:
    images: 2-D or higher rank. Image data to convert. Last dimension must be
    size 3.

  Returns:
    images: tensor with the same shape as `images`.
  """
  images = ops.convert_to_tensor(images, name='images')
  kernel = ops.convert_to_tensor(
      _yiq_to_rgb_kernel, dtype=images.dtype, name='kernel')
  ndims = images.get_shape().ndims
  return math_ops.tensordot(images, kernel, axes=[[ndims - 1], [0]])


_rgb_to_yuv_kernel = [[0.299, -0.14714119,
                       0.61497538], [0.587, -0.28886916, -0.51496512],
                      [0.114, 0.43601035, -0.10001026]]


@tf_export('image.rgb_to_yuv')
def rgb_to_yuv(images):
  """Converts one or more images from RGB to YUV.

  Outputs a tensor of the same shape as the `images` tensor, containing the YUV
  value of the pixels.
  The output is only well defined if the value in images are in [0,1].

  Args:
    images: 2-D or higher rank. Image data to convert. Last dimension must be
    size 3.

  Returns:
    images: tensor with the same shape as `images`.
  """
  images = ops.convert_to_tensor(images, name='images')
  kernel = ops.convert_to_tensor(
      _rgb_to_yuv_kernel, dtype=images.dtype, name='kernel')
  ndims = images.get_shape().ndims
  return math_ops.tensordot(images, kernel, axes=[[ndims - 1], [0]])


_yuv_to_rgb_kernel = [[1, 1, 1], [0, -0.394642334, 2.03206185],
                      [1.13988303, -0.58062185, 0]]


@tf_export('image.yuv_to_rgb')
def yuv_to_rgb(images):
  """Converts one or more images from YUV to RGB.

  Outputs a tensor of the same shape as the `images` tensor, containing the RGB
  value of the pixels.
  The output is only well defined if the Y value in images are in [0,1],
  U and V value are in [-0.5,0.5].

  Args:
    images: 2-D or higher rank. Image data to convert. Last dimension must be
    size 3.

  Returns:
    images: tensor with the same shape as `images`.
  """
  images = ops.convert_to_tensor(images, name='images')
  kernel = ops.convert_to_tensor(
      _yuv_to_rgb_kernel, dtype=images.dtype, name='kernel')
  ndims = images.get_shape().ndims
  return math_ops.tensordot(images, kernel, axes=[[ndims - 1], [0]])


def _verify_compatible_image_shapes(img1, img2):
  """Checks if two image tensors are compatible for applying SSIM or PSNR.

  This function checks if two sets of images have ranks at least 3, and if the
  last three dimensions match.

  Args:
    img1: Tensor containing the first image batch.
    img2: Tensor containing the second image batch.

  Returns:
    A tuple containing: the first tensor shape, the second tensor shape, and a
    list of control_flow_ops.Assert() ops implementing the checks.

  Raises:
    ValueError: When static shape check fails.
  """
  shape1 = img1.get_shape().with_rank_at_least(3)
  shape2 = img2.get_shape().with_rank_at_least(3)
  shape1[-3:].assert_is_compatible_with(shape2[-3:])

  if shape1.ndims is not None and shape2.ndims is not None:
    for dim1, dim2 in zip(reversed(shape1[:-3]), reversed(shape2[:-3])):
      if not (dim1 == 1 or dim2 == 1 or dim1.is_compatible_with(dim2)):
        raise ValueError(
            'Two images are not compatible: %s and %s' % (shape1, shape2))

  # Now assign shape tensors.
  shape1, shape2 = array_ops.shape_n([img1, img2])

  # TODO(sjhwang): Check if shape1[:-3] and shape2[:-3] are broadcastable.
  checks = []
  checks.append(control_flow_ops.Assert(
      math_ops.greater_equal(array_ops.size(shape1), 3),
      [shape1, shape2], summarize=10))
  checks.append(control_flow_ops.Assert(
      math_ops.reduce_all(math_ops.equal(shape1[-3:], shape2[-3:])),
      [shape1, shape2], summarize=10))
  return shape1, shape2, checks


@tf_export('image.psnr')
def psnr(a, b, max_val, name=None):
  """Returns the Peak Signal-to-Noise Ratio between a and b.

  This is intended to be used on signals (or images). Produces a PSNR value for
  each image in batch.

  The last three dimensions of input are expected to be [height, width, depth].

  Example:

  ```python
      # Read images from file.
      im1 = tf.decode_png('path/to/im1.png')
      im2 = tf.decode_png('path/to/im2.png')
      # Compute PSNR over tf.uint8 Tensors.
      psnr1 = tf.image.psnr(im1, im2, max_val=255)

      # Compute PSNR over tf.float32 Tensors.
      im1 = tf.image.convert_image_dtype(im1, tf.float32)
      im2 = tf.image.convert_image_dtype(im2, tf.float32)
      psnr2 = tf.image.psnr(im1, im2, max_val=1.0)
      # psnr1 and psnr2 both have type tf.float32 and are almost equal.
  ```

  Arguments:
    a: First set of images.
    b: Second set of images.
    max_val: The dynamic range of the images (i.e., the difference between the
      maximum the and minimum allowed values).
    name: Namespace to embed the computation in.

  Returns:
    The scalar PSNR between a and b. The returned tensor has type `tf.float32`
    and shape [batch_size, 1].
  """
  with ops.name_scope(name, 'PSNR', [a, b]):
    # Need to convert the images to float32.  Scale max_val accordingly so that
    # PSNR is computed correctly.
    max_val = math_ops.cast(max_val, a.dtype)
    max_val = convert_image_dtype(max_val, dtypes.float32)
    a = convert_image_dtype(a, dtypes.float32)
    b = convert_image_dtype(b, dtypes.float32)
    mse = math_ops.reduce_mean(math_ops.squared_difference(a, b), [-3, -2, -1])
    psnr_val = math_ops.subtract(
        20 * math_ops.log(max_val) / math_ops.log(10.0),
        np.float32(10 / np.log(10)) * math_ops.log(mse),
        name='psnr')

    _, _, checks = _verify_compatible_image_shapes(a, b)
    with ops.control_dependencies(checks):
      return array_ops.identity(psnr_val)

_SSIM_K1 = 0.01
_SSIM_K2 = 0.03


def _ssim_helper(x, y, reducer, max_val, compensation=1.0):
  r"""Helper function for computing SSIM.

  SSIM estimates covariances with weighted sums.  The default parameters
  use a biased estimate of the covariance:
  Suppose `reducer` is a weighted sum, then the mean estimators are
    \mu_x = \sum_i w_i x_i,
    \mu_y = \sum_i w_i y_i,
  where w_i's are the weighted-sum weights, and covariance estimator is
    cov_{xy} = \sum_i w_i (x_i - \mu_x) (y_i - \mu_y)
  with assumption \sum_i w_i = 1. This covariance estimator is biased, since
    E[cov_{xy}] = (1 - \sum_i w_i ^ 2) Cov(X, Y).
  For SSIM measure with unbiased covariance estimators, pass as `compensation`
  argument (1 - \sum_i w_i ^ 2).

  Arguments:
    x: First set of images.
    y: Second set of images.
    reducer: Function that computes 'local' averages from set of images.
      For non-covolutional version, this is usually tf.reduce_mean(x, [1, 2]),
      and for convolutional version, this is usually tf.nn.avg_pool or
      tf.nn.conv2d with weighted-sum kernel.
    max_val: The dynamic range (i.e., the difference between the maximum
      possible allowed value and the minimum allowed value).
    compensation: Compensation factor. See above.

  Returns:
    A pair containing the luminance measure, and the contrast-structure measure.
  """
  c1 = (_SSIM_K1 * max_val) ** 2
  c2 = (_SSIM_K2 * max_val) ** 2

  # SSIM luminance measure is
  # (2 * mu_x * mu_y + c1) / (mu_x ** 2 + mu_y ** 2 + c1).
  mean0 = reducer(x)
  mean1 = reducer(y)
  num0 = mean0 * mean1 * 2.0
  den0 = math_ops.square(mean0) + math_ops.square(mean1)
  luminance = (num0 + c1) / (den0 + c1)

  # SSIM contrast-structure measure is
  #   (2 * cov_{xy} + c2) / (cov_{xx} + cov_{yy} + c2).
  # Note that `reducer` is a weighted sum with weight w_k, \sum_i w_i = 1, then
  #   cov_{xy} = \sum_i w_i (x_i - \mu_x) (y_i - \mu_y)
  #          = \sum_i w_i x_i y_i - (\sum_i w_i x_i) (\sum_j w_j y_j).
  num1 = reducer(x * y) * 2.0
  den1 = reducer(math_ops.square(x) + math_ops.square(y))
  c2 *= compensation
  cs = (num1 - num0 + c2) / (den1 - den0 + c2)

  # SSIM score is the product of the luminance and contrast-structure measures.
  return luminance, cs


def _fspecial_gauss(size, sigma):
  """Function to mimic the 'fspecial' gaussian MATLAB function."""
  size = ops.convert_to_tensor(size, dtypes.int32)
  sigma = ops.convert_to_tensor(sigma)

  coords = math_ops.cast(math_ops.range(size), sigma.dtype)
  coords -= math_ops.cast(size - 1, sigma.dtype) / 2.0

  g = math_ops.square(coords)
  g *= -0.5 / math_ops.square(sigma)

  g = array_ops.reshape(g, shape=[1, -1]) + array_ops.reshape(g, shape=[-1, 1])
  g = array_ops.reshape(g, shape=[1, -1])  # For tf.nn.softmax().
  g = nn_ops.softmax(g)
  return array_ops.reshape(g, shape=[size, size, 1, 1])


def _ssim_per_channel(img1, img2, max_val=1.0):
  """Computes SSIM index between img1 and img2 per color channel.

  This function matches the standard SSIM implementation from:
  Wang, Z., Bovik, A. C., Sheikh, H. R., & Simoncelli, E. P. (2004). Image
  quality assessment: from error visibility to structural similarity. IEEE
  transactions on image processing.

  Details:
    - 11x11 Gaussian filter of width 1.5 is used.
    - k1 = 0.01, k2 = 0.03 as in the original paper.

  Args:
    img1: First image batch.
    img2: Second image batch.
    max_val: The dynamic range of the images (i.e., the difference between the
      maximum the and minimum allowed values).

  Returns:
    A pair of tensors containing and channel-wise SSIM and contrast-structure
    values. The shape is [..., channels].
  """
  filter_size = constant_op.constant(11, dtype=dtypes.int32)
  filter_sigma = constant_op.constant(1.5, dtype=img1.dtype)

  shape1, shape2 = array_ops.shape_n([img1, img2])
  checks = [
      control_flow_ops.Assert(math_ops.reduce_all(math_ops.greater_equal(
          shape1[-3:-1], filter_size)), [shape1, filter_size], summarize=8),
      control_flow_ops.Assert(math_ops.reduce_all(math_ops.greater_equal(
          shape2[-3:-1], filter_size)), [shape2, filter_size], summarize=8)]

  # Enforce the check to run before computation.
  with ops.control_dependencies(checks):
    img1 = array_ops.identity(img1)

  # TODO(sjhwang): Try to cache kernels and compensation factor.
  kernel = _fspecial_gauss(filter_size, filter_sigma)
  kernel = array_ops.tile(kernel, multiples=[1, 1, shape1[-1], 1])

  # The correct compensation factor is `1.0 - tf.reduce_sum(tf.square(kernel))`,
  # but to match MATLAB implementation of MS-SSIM, we use 1.0 instead.
  compensation = 1.0

  # TODO(sjhwang): Try FFT.
  # TODO(sjhwang): Gaussian kernel is separable in space. Consider applying
  #   1-by-n and n-by-1 Gaussain filters instead of an n-by-n filter.
  def reducer(x):
    shape = array_ops.shape(x)
    x = array_ops.reshape(x, shape=array_ops.concat([[-1], shape[-3:]], 0))
    y = nn.depthwise_conv2d(x, kernel, strides=[1, 1, 1, 1], padding='VALID')
    return array_ops.reshape(y, array_ops.concat([shape[:-3],
                                                  array_ops.shape(y)[1:]], 0))

  luminance, cs = _ssim_helper(img1, img2, reducer, max_val, compensation)

  # Average over the second and the third from the last: height, width.
  axes = constant_op.constant([-3, -2], dtype=dtypes.int32)
  ssim_val = math_ops.reduce_mean(luminance * cs, axes)
  cs = math_ops.reduce_mean(cs, axes)
  return ssim_val, cs


@tf_export('image.ssim')
def ssim(img1, img2, max_val):
  """Computes SSIM index between img1 and img2.

  This function is based on the standard SSIM implementation from:
  Wang, Z., Bovik, A. C., Sheikh, H. R., & Simoncelli, E. P. (2004). Image
  quality assessment: from error visibility to structural similarity. IEEE
  transactions on image processing.

  Note: The true SSIM is only defined on grayscale.  This function does not
  perform any colorspace transform.  (If input is already YUV, then it will
  compute YUV SSIM average.)

  Details:
    - 11x11 Gaussian filter of width 1.5 is used.
    - k1 = 0.01, k2 = 0.03 as in the original paper.

  The image sizes must be at least 11x11 because of the filter size.

  Example:

  ```python
      # Read images from file.
      im1 = tf.decode_png('path/to/im1.png')
      im2 = tf.decode_png('path/to/im2.png')
      # Compute SSIM over tf.uint8 Tensors.
      ssim1 = tf.image.ssim(im1, im2, max_val=255)

      # Compute SSIM over tf.float32 Tensors.
      im1 = tf.image.convert_image_dtype(im1, tf.float32)
      im2 = tf.image.convert_image_dtype(im2, tf.float32)
      ssim2 = tf.image.ssim(im1, im2, max_val=1.0)
      # ssim1 and ssim2 both have type tf.float32 and are almost equal.
  ```

  Args:
    img1: First image batch.
    img2: Second image batch.
    max_val: The dynamic range of the images (i.e., the difference between the
      maximum the and minimum allowed values).

  Returns:
    A tensor containing an SSIM value for each image in batch.  Returned SSIM
    values are in range (-1, 1], when pixel values are non-negative. Returns
    a tensor with shape: broadcast(img1.shape[:-3], img2.shape[:-3]).
  """
  _, _, checks = _verify_compatible_image_shapes(img1, img2)
  with ops.control_dependencies(checks):
    img1 = array_ops.identity(img1)

  # Need to convert the images to float32.  Scale max_val accordingly so that
  # SSIM is computed correctly.
  max_val = math_ops.cast(max_val, img1.dtype)
  max_val = convert_image_dtype(max_val, dtypes.float32)
  img1 = convert_image_dtype(img1, dtypes.float32)
  img2 = convert_image_dtype(img2, dtypes.float32)
  ssim_per_channel, _ = _ssim_per_channel(img1, img2, max_val)
  # Compute average over color channels.
  return math_ops.reduce_mean(ssim_per_channel, [-1])


# Default values obtained by Wang et al.
_MSSSIM_WEIGHTS = (0.0448, 0.2856, 0.3001, 0.2363, 0.1333)


@tf_export('image.ssim_multiscale')
def ssim_multiscale(img1, img2, max_val, power_factors=_MSSSIM_WEIGHTS):
  """Computes the MS-SSIM between img1 and img2.

  This function assumes that `img1` and `img2` are image batches, i.e. the last
  three dimensions are [height, width, channels].

  Note: The true SSIM is only defined on grayscale.  This function does not
  perform any colorspace transform.  (If input is already YUV, then it will
  compute YUV SSIM average.)

  Original paper: Wang, Zhou, Eero P. Simoncelli, and Alan C. Bovik. "Multiscale
  structural similarity for image quality assessment." Signals, Systems and
  Computers, 2004.

  Arguments:
    img1: First image batch.
    img2: Second image batch. Must have the same rank as img1.
    max_val: The dynamic range of the images (i.e., the difference between the
      maximum the and minimum allowed values).
    power_factors: Iterable of weights for each of the scales. The number of
      scales used is the length of the list. Index 0 is the unscaled
      resolution's weight and each increasing scale corresponds to the image
      being downsampled by 2.  Defaults to (0.0448, 0.2856, 0.3001, 0.2363,
      0.1333), which are the values obtained in the original paper.

  Returns:
    A tensor containing an MS-SSIM value for each image in batch.  The values
    are in range [0, 1].  Returns a tensor with shape:
    broadcast(img1.shape[:-3], img2.shape[:-3]).
  """
  # Shape checking.
  shape1 = img1.get_shape().with_rank_at_least(3)
  shape2 = img2.get_shape().with_rank_at_least(3)
  shape1[-3:].merge_with(shape2[-3:])

  with ops.name_scope(None, 'MS-SSIM', [img1, img2]):
    shape1, shape2, checks = _verify_compatible_image_shapes(img1, img2)
    with ops.control_dependencies(checks):
      img1 = array_ops.identity(img1)

    # Need to convert the images to float32.  Scale max_val accordingly so that
    # SSIM is computed correctly.
    max_val = math_ops.cast(max_val, img1.dtype)
    max_val = convert_image_dtype(max_val, dtypes.float32)
    img1 = convert_image_dtype(img1, dtypes.float32)
    img2 = convert_image_dtype(img2, dtypes.float32)

    imgs = [img1, img2]
    shapes = [shape1, shape2]

    # img1 and img2 are assumed to be a (multi-dimensional) batch of
    # 3-dimensional images (height, width, channels). `heads` contain the batch
    # dimensions, and `tails` contain the image dimensions.
    heads = [s[:-3] for s in shapes]
    tails = [s[-3:] for s in shapes]

    divisor = [1, 2, 2, 1]
    divisor_tensor = constant_op.constant(divisor[1:], dtype=dtypes.int32)

    def do_pad(images, remainder):
      padding = array_ops.expand_dims(remainder, -1)
      padding = array_ops.pad(padding, [[1, 0], [1, 0]])
      return [array_ops.pad(x, padding, mode='SYMMETRIC') for x in images]

    mcs = []
    for k in range(len(power_factors)):
      with ops.name_scope(None, 'Scale%d' % k, imgs):
        if k > 0:
          # Avg pool takes rank 4 tensors. Flatten leading dimensions.
          flat_imgs = [
              array_ops.reshape(x, array_ops.concat([[-1], t], 0))
              for x, t in zip(imgs, tails)
          ]

          remainder = tails[0] % divisor_tensor
          need_padding = math_ops.reduce_any(math_ops.not_equal(remainder, 0))
          # pylint: disable=cell-var-from-loop
          padded = control_flow_ops.cond(need_padding,
                                         lambda: do_pad(flat_imgs, remainder),
                                         lambda: flat_imgs)
          # pylint: enable=cell-var-from-loop

          downscaled = [nn_ops.avg_pool(x, ksize=divisor, strides=divisor,
                                        padding='VALID')
                        for x in padded]
          tails = [x[1:] for x in array_ops.shape_n(downscaled)]
          imgs = [
              array_ops.reshape(x, array_ops.concat([h, t], 0))
              for x, h, t in zip(downscaled, heads, tails)
          ]

        # Overwrite previous ssim value since we only need the last one.
        ssim_per_channel, cs = _ssim_per_channel(*imgs, max_val=max_val)
        mcs.append(nn_ops.relu(cs))

    # Remove the cs score for the last scale. In the MS-SSIM calculation,
    # we use the l(p) at the highest scale. l(p) * cs(p) is ssim(p).
    mcs.pop()  # Remove the cs score for the last scale.
    mcs_and_ssim = array_ops.stack(mcs + [nn_ops.relu(ssim_per_channel)],
                                   axis=-1)
    # Take weighted geometric mean across the scale axis.
    ms_ssim = math_ops.reduce_prod(math_ops.pow(mcs_and_ssim, power_factors),
                                   [-1])

    return math_ops.reduce_mean(ms_ssim, [-1])  # Avg over color channels.


@tf_export('image.image_gradients')
def image_gradients(image):
  """Returns image gradients (dy, dx) for each color channel.

  Both output tensors have the same shape as the input: [batch_size, h, w,
  d]. The gradient values are organized so that [I(x+1, y) - I(x, y)] is in
  location (x, y). That means that dy will always have zeros in the last row,
  and dx will always have zeros in the last column.

  Arguments:
    image: Tensor with shape [batch_size, h, w, d].

  Returns:
    Pair of tensors (dy, dx) holding the vertical and horizontal image
    gradients (1-step finite difference).

  Raises:
    ValueError: If `image` is not a 4D tensor.
  """
  if image.get_shape().ndims != 4:
    raise ValueError('image_gradients expects a 4D tensor '
                     '[batch_size, h, w, d], not %s.', image.get_shape())
  image_shape = array_ops.shape(image)
  batch_size, height, width, depth = array_ops.unstack(image_shape)
  dy = image[:, 1:, :, :] - image[:, :-1, :, :]
  dx = image[:, :, 1:, :] - image[:, :, :-1, :]

  # Return tensors with same size as original image by concatenating
  # zeros. Place the gradient [I(x+1,y) - I(x,y)] on the base pixel (x, y).
  shape = array_ops.stack([batch_size, 1, width, depth])
  dy = array_ops.concat([dy, array_ops.zeros(shape, image.dtype)], 1)
  dy = array_ops.reshape(dy, image_shape)

  shape = array_ops.stack([batch_size, height, 1, depth])
  dx = array_ops.concat([dx, array_ops.zeros(shape, image.dtype)], 2)
  dx = array_ops.reshape(dx, image_shape)

  return dy, dx


@tf_export('image.sobel_edges')
def sobel_edges(image):
  """Returns a tensor holding Sobel edge maps.

  Arguments:
    image: Image tensor with shape [batch_size, h, w, d] and type float32 or
    float64.  The image(s) must be 2x2 or larger.

  Returns:
    Tensor holding edge maps for each channel. Returns a tensor with shape
    [batch_size, h, w, d, 2] where the last two dimensions hold [[dy[0], dx[0]],
    [dy[1], dx[1]], ..., [dy[d-1], dx[d-1]]] calculated using the Sobel filter.
  """
  # Define vertical and horizontal Sobel filters.
  static_image_shape = image.get_shape()
  image_shape = array_ops.shape(image)
  kernels = [[[-1, -2, -1], [0, 0, 0], [1, 2, 1]],
             [[-1, 0, 1], [-2, 0, 2], [-1, 0, 1]]]
  num_kernels = len(kernels)
  kernels = np.transpose(np.asarray(kernels), (1, 2, 0))
  kernels = np.expand_dims(kernels, -2)
  kernels_tf = constant_op.constant(kernels, dtype=image.dtype)

  kernels_tf = array_ops.tile(kernels_tf, [1, 1, image_shape[-1], 1],
                              name='sobel_filters')

  # Use depth-wise convolution to calculate edge maps per channel.
  pad_sizes = [[0, 0], [1, 1], [1, 1], [0, 0]]
  padded = array_ops.pad(image, pad_sizes, mode='REFLECT')

  # Output tensor has shape [batch_size, h, w, d * num_kernels].
  strides = [1, 1, 1, 1]
  output = nn.depthwise_conv2d(padded, kernels_tf, strides, 'VALID')

  # Reshape to [batch_size, h, w, d, num_kernels].
  shape = array_ops.concat([image_shape, [num_kernels]], 0)
  output = array_ops.reshape(output, shape=shape)
  output.set_shape(static_image_shape.concatenate([num_kernels]))
  return output<|MERGE_RESOLUTION|>--- conflicted
+++ resolved
@@ -1071,27 +1071,16 @@
 
 
 @tf_export('image.resize_image_with_pad')
-<<<<<<< HEAD
-def resize_image_with_pad(image, target_height, target_width,
-                          method=ResizeMethod.BILINEAR):
-  """
-  Resizes and pads an image to a target width and height.
-=======
 def resize_image_with_pad(image,
                           target_height,
                           target_width,
                           method=ResizeMethod.BILINEAR):
   """Resizes and pads an image to a target width and height.
->>>>>>> 79dab9ce
 
   Resizes an image to a target width and height by keeping
   the aspect ratio the same without distortion. If the target
   dimensions don't match the image dimensions, the image
-<<<<<<< HEAD
-  is resized and then padded with zeroes to match requested 
-=======
   is resized and then padded with zeroes to match requested
->>>>>>> 79dab9ce
   dimensions.
 
   Args:
@@ -1152,17 +1141,10 @@
     ratio = max_(f_width / f_target_width, f_height / f_target_height)
     resized_height_float = f_height / ratio
     resized_width_float = f_width / ratio
-<<<<<<< HEAD
-    resized_height = math_ops.cast(math_ops.floor(resized_height_float),
-                                   dtype=dtypes.int32)
-    resized_width = math_ops.cast(math_ops.floor(resized_width_float),
-                                  dtype=dtypes.int32)
-=======
     resized_height = math_ops.cast(
         math_ops.floor(resized_height_float), dtype=dtypes.int32)
     resized_width = math_ops.cast(
         math_ops.floor(resized_width_float), dtype=dtypes.int32)
->>>>>>> 79dab9ce
 
     padding_height = (f_target_height - resized_height_float) / 2
     padding_width = (f_target_width - resized_width_float) / 2
@@ -1174,22 +1156,13 @@
     # Resize first, then pad to meet requested dimensions
     resized = resize_images(image, [resized_height, resized_width], method)
 
-<<<<<<< HEAD
-    padded = pad_to_bounding_box(resized, p_height, p_width,
-                                 target_height, target_width)
-=======
     padded = pad_to_bounding_box(resized, p_height, p_width, target_height,
                                  target_width)
->>>>>>> 79dab9ce
 
     if padded.get_shape().ndims is None:
       raise ValueError('padded contains no shape.')
 
-<<<<<<< HEAD
-    _, padded_height, padded_width, _ = _ImageDimensions(padded, rank=4)
-=======
     _ImageDimensions(padded, rank=4)
->>>>>>> 79dab9ce
 
     if not is_batch:
       padded = array_ops.squeeze(padded, squeeze_dims=[0])
