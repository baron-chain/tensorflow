--- conflicted
+++ resolved
@@ -382,13 +382,8 @@
 
   def testLoad(self):
     with self.test_session():
-<<<<<<< HEAD
-      var = tf.Variable(np.zeros((5,5), np.float32))
-      tf.global_variables_initializer().run()
-=======
       var = variables.Variable(np.zeros((5, 5), np.float32))
       variables.global_variables_initializer().run()
->>>>>>> 67274a9d
       var.load(np.ones((5, 5), np.float32))
 
       self.assertAllClose(np.ones((5, 5), np.float32), var.eval())
