--- conflicted
+++ resolved
@@ -220,12 +220,8 @@
 Status ReadInfoFile(const string& filename, uint32* width, uint32* height,
                     uint32* frames) {
   string data;
-<<<<<<< HEAD
-  ReadFileToString(Env::Default(), filename, &data);
-=======
   TF_QCHECK_OK(ReadFileToString(Env::Default(), filename, &data))
       << "Could not read FFmpeg file: " << filename;
->>>>>>> 1ec61faf
   bool in_output = false;
   bool in_mapping = false;
   uint32 frames_value = 0;
@@ -382,11 +378,7 @@
         open(stderr_filename.c_str(), O_RDWR | O_CREAT | O_APPEND, 0600);
     if (fd < 0) {
       const int error = errno;
-<<<<<<< HEAD
-      LOG(ERROR) << "FFmpeg stderr file coule not be created: "
-=======
       LOG(ERROR) << "FFmpeg stderr file could not be created: "
->>>>>>> 1ec61faf
                  << strerror(error);
       ::_exit(error);
     }
