"""Provides the repository macro to import LLVM."""

load("//third_party:repo.bzl", "tf_http_archive")

def repo(name):
    """Imports LLVM."""
    LLVM_COMMIT = "bef928f8b2513208003a686d1af66a6924445567"
    LLVM_SHA256 = "a941379fec47b64514abdd2397744bb6d2d62a795da244e8e9d34946cc3553f9"

    tf_http_archive(
        name = name,
        sha256 = LLVM_SHA256,
        strip_prefix = "llvm-project-{commit}".format(commit = LLVM_COMMIT),
        urls = [
            "https://storage.googleapis.com/mirror.tensorflow.org/github.com/llvm/llvm-project/archive/{commit}.tar.gz".format(commit = LLVM_COMMIT),
            "https://github.com/llvm/llvm-project/archive/{commit}.tar.gz".format(commit = LLVM_COMMIT),
        ],
        build_file = "//third_party/llvm:llvm.BUILD",
<<<<<<< HEAD
        patch_file = ["//third_party/llvm:macos_build_fix.patch", "//third_party/llvm:fix_ppc64le.patch", "//third_party/llvm:getFunctionType.patch", "//third_party/llvm:38d248aadd9d8c7ad017ba70b88c5dfe6ec15e83.patch"],
=======
        patch_file = ["//third_party/llvm:build.patch", "//third_party/llvm:macos_build_fix.patch", "//third_party/llvm:getFunctionType.patch", "//third_party/llvm:38d248aadd9d8c7ad017ba70b88c5dfe6ec15e83.patch"],
>>>>>>> 3751e77d
        link_files = {"//third_party/llvm:run_lit.sh": "mlir/run_lit.sh"},
    )<|MERGE_RESOLUTION|>--- conflicted
+++ resolved
@@ -16,10 +16,6 @@
             "https://github.com/llvm/llvm-project/archive/{commit}.tar.gz".format(commit = LLVM_COMMIT),
         ],
         build_file = "//third_party/llvm:llvm.BUILD",
-<<<<<<< HEAD
-        patch_file = ["//third_party/llvm:macos_build_fix.patch", "//third_party/llvm:fix_ppc64le.patch", "//third_party/llvm:getFunctionType.patch", "//third_party/llvm:38d248aadd9d8c7ad017ba70b88c5dfe6ec15e83.patch"],
-=======
-        patch_file = ["//third_party/llvm:build.patch", "//third_party/llvm:macos_build_fix.patch", "//third_party/llvm:getFunctionType.patch", "//third_party/llvm:38d248aadd9d8c7ad017ba70b88c5dfe6ec15e83.patch"],
->>>>>>> 3751e77d
+        patch_file = ["//third_party/llvm:build.patch", "//third_party/llvm:macos_build_fix.patch", "//third_party/llvm:fix_ppc64le.patch", "//third_party/llvm:getFunctionType.patch", "//third_party/llvm:38d248aadd9d8c7ad017ba70b88c5dfe6ec15e83.patch"],
         link_files = {"//third_party/llvm:run_lit.sh": "mlir/run_lit.sh"},
     )